// Forbid accidental stdout/stderr writes in the *library* portion of the TUI.
// The standalone `codex-tui` binary prints a short help message before the
// alternate‑screen mode starts; that file opts‑out locally via `allow`.
#![deny(clippy::print_stdout, clippy::print_stderr)]
use app::App;
use codex_core::config::Config;
use codex_core::config::ConfigOverrides;
use codex_core::config_types::SandboxMode;
use codex_core::openai_api_key::OPENAI_API_KEY_ENV_VAR;
use codex_core::openai_api_key::get_openai_api_key;
use codex_core::openai_api_key::set_openai_api_key;
use codex_core::protocol::AskForApproval;
use codex_core::util::is_inside_git_repo;
use codex_login::try_read_openai_api_key;
#[cfg(feature = "otel")]
use codex_common::telemetry;
use std::fs::OpenOptions;
use std::path::PathBuf;

#[cfg(not(feature = "otel"))]
use log_layer::TuiLogLayer;
#[cfg(not(feature = "otel"))]
use tracing_appender::non_blocking;
#[cfg(not(feature = "otel"))]
use tracing_subscriber::EnvFilter;
#[cfg(not(feature = "otel"))]
use tracing_subscriber::prelude::*;

mod app;
mod app_event;
mod app_event_sender;
mod bottom_pane;
mod cell_widget;
mod chatwidget;
mod citation_regex;
mod cli;
mod conversation_history_widget;
mod exec_command;
mod file_search;
mod get_git_diff;
mod git_warning_screen;
mod history_cell;
mod log_layer;
mod login_screen;
mod markdown;
mod mouse_capture;
mod scroll_event_helper;
mod slash_command;
mod status_indicator_widget;
mod text_block;
mod text_formatting;
mod tui;
mod user_approval_widget;

pub use cli::Cli;

pub fn run_main(cli: Cli, codex_linux_sandbox_exe: Option<PathBuf>) -> std::io::Result<()> {
<<<<<<< HEAD
    // Initialize telemetry (OpenTelemetry tracing) with default auto-generated trace files
    // This must happen before any other tracing setup
    #[cfg(feature = "otel")]
    telemetry::init_telemetry(telemetry::OtelConfig::default());

    // Create a root span for the TUI session to ensure traces are captured
    #[cfg(feature = "otel")]
    let _root_span = {
        let flags = std::env::args().collect::<Vec<_>>().join(" ");
        
        // Try to capture git commit info if available
        let git_commit = std::process::Command::new("git")
            .args(["rev-parse", "--verify", "HEAD"])
            .output()
            .ok()
            .filter(|out| out.status.success())
            .map(|out| String::from_utf8_lossy(&out.stdout).trim().to_string())
            .unwrap_or_else(|| "unknown".to_string());
        
        tracing::info_span!(
            "codex_tui_session",
            git_commit = %git_commit,
            git_repository_url = env!("CARGO_PKG_REPOSITORY"),
            codex_version = env!("CARGO_PKG_VERSION"),
            codex_flags = %flags,
            input_tokens = tracing::field::Empty,
            output_tokens = tracing::field::Empty,
            total_tokens = tracing::field::Empty,
            cached_input_tokens = tracing::field::Empty,
            reasoning_output_tokens = tracing::field::Empty,
            session_id = tracing::field::Empty,
            session_timestamp = tracing::field::Empty,
            instructions = tracing::field::Empty,
            model = tracing::field::Empty
        ).entered()
    };

    let (sandbox_policy, approval_policy) = if cli.full_auto {
=======
    let (sandbox_mode, approval_policy) = if cli.full_auto {
>>>>>>> 0b9cb2b9
        (
            Some(SandboxMode::WorkspaceWrite),
            Some(AskForApproval::OnFailure),
        )
    } else if cli.dangerously_bypass_approvals_and_sandbox {
        (
            Some(SandboxMode::DangerFullAccess),
            Some(AskForApproval::Never),
        )
    } else {
        (
            cli.sandbox_mode.map(Into::<SandboxMode>::into),
            cli.approval_policy.map(Into::into),
        )
    };

    let config = {
        // Load configuration and support CLI overrides.
        let overrides = ConfigOverrides {
            model: cli.model.clone(),
            approval_policy,
            sandbox_mode,
            cwd: cli.cwd.clone().map(|p| p.canonicalize().unwrap_or(p)),
            model_provider: None,
            config_profile: cli.config_profile.clone(),
            codex_linux_sandbox_exe,
        };
        // Parse `-c` overrides from the CLI.
        let cli_kv_overrides = match cli.config_overrides.parse_overrides() {
            Ok(v) => v,
            #[allow(clippy::print_stderr)]
            Err(e) => {
                eprintln!("Error parsing -c overrides: {e}");
                std::process::exit(1);
            }
        };

        #[allow(clippy::print_stderr)]
        match Config::load_with_cli_overrides(cli_kv_overrides, overrides) {
            Ok(config) => config,
            Err(err) => {
                eprintln!("Error loading configuration: {err}");
                std::process::exit(1);
            }
        }
    };

    let log_dir = codex_core::config::log_dir(&config)?;
    std::fs::create_dir_all(&log_dir)?;
    // Open (or create) your log file, appending to it.
    let mut log_file_opts = OpenOptions::new();
    log_file_opts.create(true).append(true);

    // Ensure the file is only readable and writable by the current user.
    // Doing the equivalent to `chmod 600` on Windows is quite a bit more code
    // and requires the Windows API crates, so we can reconsider that when
    // Codex CLI is officially supported on Windows.
    #[cfg(unix)]
    {
        use std::os::unix::fs::OpenOptionsExt;
        log_file_opts.mode(0o600);
    }

    let _log_file = log_file_opts.open(log_dir.join("codex-tui.log"))?;

    // Create log channel for UI display (used in both otel and non-otel cases)
    let (log_tx, log_rx) = tokio::sync::mpsc::unbounded_channel::<String>();

    // Only initialize tracing subscriber if telemetry hasn't already done it
    #[cfg(not(feature = "otel"))]
    {
        // Set up logging for the TUI (both file and UI display)
        let (non_blocking, _guard) = non_blocking(_log_file);

        // use RUST_LOG env var, default to info for codex crates.
        let env_filter = || {
            EnvFilter::try_from_default_env()
                .unwrap_or_else(|_| EnvFilter::new("codex_core=info,codex_tui=info"))
        };

        let file_layer = tracing_subscriber::fmt::layer()
            .with_writer(non_blocking)
            .with_target(false)
            .with_filter(env_filter());

        let tui_layer = TuiLogLayer::new(log_tx.clone(), 120).with_filter(env_filter());

        let _ = tracing_subscriber::registry()
            .with(file_layer)
            .with(tui_layer)
            .try_init();
    }

    // When OpenTelemetry is enabled, the telemetry module has already initialized the global subscriber
    // We can't add more layers after that, but the telemetry traces will still be captured.
    // The log_rx is still available for UI display purposes even though we don't actively send to log_tx.

    let show_login_screen = should_show_login_screen(&config);

    // Determine whether we need to display the "not a git repo" warning
    // modal. The flag is shown when the current working directory is *not*
    // inside a Git repository **and** the user did *not* pass the
    // `--allow-no-git-exec` flag.
    let show_git_warning = !cli.skip_git_repo_check && !is_inside_git_repo(&config);

    tracing::info!("Starting TUI application");
    try_run_ratatui_app(cli, config, show_login_screen, show_git_warning, log_rx);
    tracing::info!("TUI application finished");
    Ok(())
}

#[expect(
    clippy::print_stderr,
    reason = "Resort to stderr in exceptional situations."
)]
fn try_run_ratatui_app(
    cli: Cli,
    config: Config,
    show_login_screen: bool,
    show_git_warning: bool,
    log_rx: tokio::sync::mpsc::UnboundedReceiver<String>,
) {
    if let Err(report) = run_ratatui_app(cli, config, show_login_screen, show_git_warning, log_rx) {
        eprintln!("Error: {report:?}");
    }
}

fn run_ratatui_app(
    cli: Cli,
    config: Config,
    show_login_screen: bool,
    show_git_warning: bool,
    mut log_rx: tokio::sync::mpsc::UnboundedReceiver<String>,
) -> color_eyre::Result<()> {
    let _span = tracing::info_span!("run_ratatui_app").entered();
    color_eyre::install()?;

    // Forward panic reports through the tracing stack so that they appear in
    // the status indicator instead of breaking the alternate screen – the
    // normal colour‑eyre hook writes to stderr which would corrupt the UI.
    std::panic::set_hook(Box::new(|info| {
        tracing::error!("panic: {info}");
    }));
    let (mut terminal, mut mouse_capture) = tui::init(&config)?;
    terminal.clear()?;

    let Cli { prompt, images, .. } = cli;
    let mut app = App::new(
        config.clone(),
        prompt,
        show_login_screen,
        show_git_warning,
        images,
    );

    // Bridge log receiver into the AppEvent channel so latest log lines update the UI.
    {
        let app_event_tx = app.event_sender();
        tokio::spawn(async move {
            while let Some(line) = log_rx.recv().await {
                app_event_tx.send(crate::app_event::AppEvent::LatestLog(line));
            }
        });
    }

    let app_result = app.run(&mut terminal, &mut mouse_capture);

    restore();
    app_result
}

#[expect(
    clippy::print_stderr,
    reason = "TUI should no longer be displayed, so we can write to stderr."
)]
fn restore() {
    if let Err(err) = tui::restore() {
        eprintln!(
            "failed to restore terminal. Run `reset` or restart your terminal to recover: {}",
            err
        );
    }
}

#[allow(clippy::unwrap_used)]
fn should_show_login_screen(config: &Config) -> bool {
    if is_in_need_of_openai_api_key(config) {
        // Reading the OpenAI API key is an async operation because it may need
        // to refresh the token. Block on it.
        let codex_home = config.codex_home.clone();
        let (tx, rx) = tokio::sync::oneshot::channel();
        tokio::spawn(async move {
            match try_read_openai_api_key(&codex_home).await {
                Ok(openai_api_key) => {
                    set_openai_api_key(openai_api_key);
                    tx.send(false).unwrap();
                }
                Err(_) => {
                    tx.send(true).unwrap();
                }
            }
        });
        // TODO(mbolin): Impose some sort of timeout.
        tokio::task::block_in_place(|| rx.blocking_recv()).unwrap()
    } else {
        false
    }
}

fn is_in_need_of_openai_api_key(config: &Config) -> bool {
    let is_using_openai_key = config
        .model_provider
        .env_key
        .as_ref()
        .map(|s| s == OPENAI_API_KEY_ENV_VAR)
        .unwrap_or(false);
    is_using_openai_key && get_openai_api_key().is_none()
}<|MERGE_RESOLUTION|>--- conflicted
+++ resolved
@@ -55,7 +55,6 @@
 pub use cli::Cli;
 
 pub fn run_main(cli: Cli, codex_linux_sandbox_exe: Option<PathBuf>) -> std::io::Result<()> {
-<<<<<<< HEAD
     // Initialize telemetry (OpenTelemetry tracing) with default auto-generated trace files
     // This must happen before any other tracing setup
     #[cfg(feature = "otel")]
@@ -93,10 +92,7 @@
         ).entered()
     };
 
-    let (sandbox_policy, approval_policy) = if cli.full_auto {
-=======
     let (sandbox_mode, approval_policy) = if cli.full_auto {
->>>>>>> 0b9cb2b9
         (
             Some(SandboxMode::WorkspaceWrite),
             Some(AskForApproval::OnFailure),

--- conflicted
+++ resolved
@@ -7,10 +7,8 @@
 use std::path::PathBuf;
 use std::sync::Arc;
 
-use codex_common::CliConfigOverrides;
 #[cfg(feature = "otel")]
 use codex_common::telemetry;
-use codex_core::Codex;
 use codex_core::codex_wrapper;
 use codex_core::config::Config;
 use codex_core::config::ConfigOverrides;
@@ -142,9 +140,6 @@
     };
 
     let config = Config::load_with_cli_overrides(cli_kv_overrides, overrides)?;
-<<<<<<< HEAD
-    let mut event_processor = EventProcessor::create_with_ansi(stdout_with_ansi, &config);
-=======
 
     #[cfg(feature = "otel")]
     let git_commit = codex_common::telemetry::get_git_commit_from_dir(&config.cwd);
@@ -192,8 +187,7 @@
     let _root_span = span.entered();
 
     let mut event_processor =
-        EventProcessor::create_with_ansi(stdout_with_ansi, !config.hide_agent_reasoning);
->>>>>>> 8f139c37
+        EventProcessor::create_with_ansi(stdout_with_ansi, &config);
     // Print the effective configuration and prompt so users can see what Codex
     // is using.
     event_processor.print_config_summary(&config, &prompt);

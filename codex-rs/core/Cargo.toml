--- conflicted
+++ resolved
@@ -64,10 +64,7 @@
 predicates = "3"
 pretty_assertions = "1.4.1"
 tempfile = "3"
-<<<<<<< HEAD
 tokio-test = "0.4"
-wiremock = "0.6"
-=======
 wiremock = "0.6"
 
 [features]
@@ -81,5 +78,4 @@
 
 [dependencies.opentelemetry_api]
 version = "0.20" 
-optional = true
->>>>>>> 8f139c37
+optional = true
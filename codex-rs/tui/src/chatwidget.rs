use std::path::PathBuf;
use std::sync::Arc;

use codex_core::codex_wrapper::init_codex;
use codex_core::config::Config;
use codex_core::protocol::AgentMessageDeltaEvent;
use codex_core::protocol::AgentMessageEvent;
use codex_core::protocol::AgentReasoningDeltaEvent;
use codex_core::protocol::AgentReasoningEvent;
use codex_core::protocol::ApplyPatchApprovalRequestEvent;
use codex_core::protocol::ErrorEvent;
use codex_core::protocol::Event;
use codex_core::protocol::EventMsg;
use codex_core::protocol::ExecApprovalRequestEvent;
use codex_core::protocol::ExecCommandBeginEvent;
use codex_core::protocol::ExecCommandEndEvent;
use codex_core::protocol::InputItem;
use codex_core::protocol::McpToolCallBeginEvent;
use codex_core::protocol::McpToolCallEndEvent;
use codex_core::protocol::Op;
use codex_core::protocol::PatchApplyBeginEvent;
use codex_core::protocol::TaskCompleteEvent;
use codex_core::protocol::TokenUsage;
use crossterm::event::KeyEvent;
use ratatui::buffer::Buffer;
use ratatui::layout::Constraint;
use ratatui::layout::Direction;
use ratatui::layout::Layout;
use ratatui::layout::Rect;
use ratatui::widgets::Widget;
use ratatui::widgets::WidgetRef;
use tokio::sync::mpsc::UnboundedSender;
use tokio::sync::mpsc::unbounded_channel;

use crate::app_event::AppEvent;
use crate::app_event_sender::AppEventSender;
use crate::bottom_pane::BottomPane;
use crate::bottom_pane::BottomPaneParams;
use crate::bottom_pane::InputResult;
use crate::conversation_history_widget::ConversationHistoryWidget;
use crate::history_cell::PatchEventType;
use crate::user_approval_widget::ApprovalRequest;
use codex_core::telemetry::TraceContext;
use codex_file_search::FileMatch;

pub(crate) struct ChatWidget<'a> {
    app_event_tx: AppEventSender,
    codex_op_tx: UnboundedSender<Op>,
    conversation_history: ConversationHistoryWidget,
    bottom_pane: BottomPane<'a>,
    input_focus: InputFocus,
    config: Config,
    initial_user_message: Option<UserMessage>,
    token_usage: TokenUsage,
<<<<<<< HEAD
    reasoning_buffer: String,
    answer_buffer: String,
=======
    trace_context: TraceContext,
>>>>>>> 8f139c37
}

#[derive(Clone, Copy, Eq, PartialEq)]
enum InputFocus {
    HistoryPane,
    BottomPane,
}

struct UserMessage {
    text: String,
    image_paths: Vec<PathBuf>,
}

impl From<String> for UserMessage {
    fn from(text: String) -> Self {
        Self {
            text,
            image_paths: Vec::new(),
        }
    }
}

fn create_initial_user_message(text: String, image_paths: Vec<PathBuf>) -> Option<UserMessage> {
    if text.is_empty() && image_paths.is_empty() {
        None
    } else {
        Some(UserMessage { text, image_paths })
    }
}

impl ChatWidget<'_> {
    pub(crate) fn new(
        config: Config,
        app_event_tx: AppEventSender,
        initial_prompt: Option<String>,
        initial_images: Vec<PathBuf>,
        trace_context: TraceContext,
    ) -> Self {
        let (codex_op_tx, mut codex_op_rx) = unbounded_channel::<Op>();

        let app_event_tx_clone = app_event_tx.clone();
        // Create the Codex asynchronously so the UI loads as quickly as possible.
        let config_for_agent_loop = config.clone();
        tokio::spawn(async move {
            let (codex, session_event, _ctrl_c) = match init_codex(config_for_agent_loop).await {
                Ok(vals) => vals,
                Err(e) => {
                    // TODO: surface this error to the user.
                    tracing::error!("failed to initialize codex: {e}");
                    return;
                }
            };

            // Forward the captured `SessionInitialized` event that was consumed
            // inside `init_codex()` so it can be rendered in the UI.
            app_event_tx_clone.send(AppEvent::CodexEvent(session_event.clone()));
            let codex = Arc::new(codex);
            let codex_clone = codex.clone();
            tokio::spawn(async move {
                while let Some(op) = codex_op_rx.recv().await {
                    let id = codex_clone.submit(op).await;
                    if let Err(e) = id {
                        tracing::error!("failed to submit op: {e}");
                    }
                }
            });

            while let Ok(event) = codex.next_event().await {
                app_event_tx_clone.send(AppEvent::CodexEvent(event));
            }
        });

        Self {
            app_event_tx: app_event_tx.clone(),
            codex_op_tx,
            conversation_history: ConversationHistoryWidget::new(),
            bottom_pane: BottomPane::new(BottomPaneParams {
                app_event_tx,
                has_input_focus: true,
            }),
            input_focus: InputFocus::BottomPane,
            config,
            initial_user_message: create_initial_user_message(
                initial_prompt.unwrap_or_default(),
                initial_images,
            ),
            token_usage: TokenUsage::default(),
<<<<<<< HEAD
            reasoning_buffer: String::new(),
            answer_buffer: String::new(),
=======
            trace_context,
>>>>>>> 8f139c37
        }
    }

    pub(crate) fn handle_key_event(&mut self, key_event: KeyEvent) {
        self.bottom_pane.clear_ctrl_c_quit_hint();
        // Special-case <Tab>: normally toggles focus between history and bottom panes.
        // However, when the slash-command popup is visible we forward the key
        // to the bottom pane so it can handle auto-completion.
        if matches!(key_event.code, crossterm::event::KeyCode::Tab)
            && !self.bottom_pane.is_popup_visible()
        {
            self.input_focus = match self.input_focus {
                InputFocus::HistoryPane => InputFocus::BottomPane,
                InputFocus::BottomPane => InputFocus::HistoryPane,
            };
            self.conversation_history
                .set_input_focus(self.input_focus == InputFocus::HistoryPane);
            self.bottom_pane
                .set_input_focus(self.input_focus == InputFocus::BottomPane);
            self.request_redraw();
            return;
        }

        match self.input_focus {
            InputFocus::HistoryPane => {
                let needs_redraw = self.conversation_history.handle_key_event(key_event);
                if needs_redraw {
                    self.request_redraw();
                }
            }
            InputFocus::BottomPane => match self.bottom_pane.handle_key_event(key_event) {
                InputResult::Submitted(text) => {
                    self.submit_user_message(text.into());
                }
                InputResult::None => {}
            },
        }
    }

    pub(crate) fn handle_paste(&mut self, text: String) {
        if matches!(self.input_focus, InputFocus::BottomPane) {
            self.bottom_pane.handle_paste(text);
        }
    }

    fn submit_user_message(&mut self, user_message: UserMessage) {
        // Extract image paths before moving fields out of user_message
        let UserMessage { text, image_paths } = user_message;

        let mut items = Vec::new();
        items.push(InputItem::Text { text: text.clone() });
        for path in &image_paths {
            items.push(InputItem::LocalImage { path: path.clone() });
        }

        // Prepare span context derived from the root trace context so Core can
        // attach child spans to it.
        #[cfg(feature = "otel")]
        let span_context = self.trace_context.clone().into_inner();

        #[cfg(not(feature = "otel"))]
        let span_context = None;

        self.codex_op_tx
            .send(Op::UserInput {
                items,
                span_context,
            })
            .unwrap_or_else(|e| {
                tracing::error!("failed to send message: {e}");
            });

        // Persist the text to cross-session message history.
        if !text.is_empty() {
            self.codex_op_tx
                .send(Op::AddToHistory { text: text.clone() })
                .unwrap_or_else(|e| {
                    tracing::error!("failed to send AddHistory op: {e}");
                });
        }

        // Only show text portion in conversation history for now.
        if !text.is_empty() {
            self.conversation_history.add_user_message(text);
        }
        self.conversation_history.scroll_to_bottom();
    }

    pub(crate) fn handle_codex_event(&mut self, event: Event) {
        let Event { id, msg } = event;
        match msg {
            EventMsg::SessionConfigured(event) => {
                // Record session information at the top of the conversation.
                self.conversation_history
                    .add_session_info(&self.config, event.clone());

                // Forward history metadata to the bottom pane so the chat
                // composer can navigate through past messages.
                self.bottom_pane
                    .set_history_metadata(event.history_log_id, event.history_entry_count);

                if let Some(user_message) = self.initial_user_message.take() {
                    // If the user provided an initial message, add it to the
                    // conversation history.
                    self.submit_user_message(user_message);
                }

                self.request_redraw();
            }
            EventMsg::AgentMessage(AgentMessageEvent { message }) => {
<<<<<<< HEAD
                // if the answer buffer is empty, this means we haven't received any
                // delta. Thus, we need to print the message as a new answer.
                if self.answer_buffer.is_empty() {
                    self.conversation_history
                        .add_agent_message(&self.config, message);
                } else {
                    self.conversation_history
                        .replace_prev_agent_message(&self.config, message);
                }
                self.answer_buffer.clear();
                self.request_redraw();
            }
            EventMsg::AgentMessageDelta(AgentMessageDeltaEvent { delta }) => {
                if self.answer_buffer.is_empty() {
                    self.conversation_history
                        .add_agent_message(&self.config, "".to_string());
                }
                self.answer_buffer.push_str(&delta.clone());
=======
                // Agent message tracing is now handled by core conversation spans
>>>>>>> 8f139c37
                self.conversation_history
                    .replace_prev_agent_message(&self.config, self.answer_buffer.clone());
                self.request_redraw();
            }
            EventMsg::AgentReasoningDelta(AgentReasoningDeltaEvent { delta }) => {
                if self.reasoning_buffer.is_empty() {
                    self.conversation_history
                        .add_agent_reasoning(&self.config, "".to_string());
                }
                self.reasoning_buffer.push_str(&delta.clone());
                self.conversation_history
                    .replace_prev_agent_reasoning(&self.config, self.reasoning_buffer.clone());
                self.request_redraw();
            }
            EventMsg::AgentReasoning(AgentReasoningEvent { text }) => {
                // if the reasoning buffer is empty, this means we haven't received any
                // delta. Thus, we need to print the message as a new reasoning.
                if self.reasoning_buffer.is_empty() {
                    self.conversation_history
                        .add_agent_reasoning(&self.config, "".to_string());
                } else {
                    // else, we rerender one last time.
                    self.conversation_history
                        .replace_prev_agent_reasoning(&self.config, text);
                }
                self.reasoning_buffer.clear();
                self.request_redraw();
            }
            EventMsg::TaskStarted => {
                self.bottom_pane.clear_ctrl_c_quit_hint();
                self.bottom_pane.set_task_running(true);
                self.request_redraw();
            }
            EventMsg::TaskComplete(TaskCompleteEvent {
                last_agent_message: _,
            }) => {
                self.bottom_pane.set_task_running(false);
                self.request_redraw();
            }
            EventMsg::TokenCount(token_usage) => {
                self.token_usage = add_token_usage(&self.token_usage, &token_usage);
                self.bottom_pane
                    .set_token_usage(self.token_usage.clone(), self.config.model_context_window);

                // Token counts are now handled by core conversation spans via record_token_usage
                // But we still record cumulative counts on the root TUI session span
                tracing::Span::current().record("input_tokens", self.token_usage.input_tokens);
                tracing::Span::current().record("output_tokens", self.token_usage.output_tokens);
                tracing::Span::current().record("total_tokens", self.token_usage.total_tokens);
                if let Some(cached) = self.token_usage.cached_input_tokens {
                    tracing::Span::current().record("cached_input_tokens", cached);
                }
                if let Some(reasoning) = self.token_usage.reasoning_output_tokens {
                    tracing::Span::current().record("reasoning_output_tokens", reasoning);
                }
            }
            EventMsg::Error(ErrorEvent { message }) => {
                self.conversation_history.add_error(message);
                self.bottom_pane.set_task_running(false);
            }
            EventMsg::ExecApprovalRequest(ExecApprovalRequestEvent {
                command,
                cwd,
                reason,
            }) => {
                let request = ApprovalRequest::Exec {
                    id,
                    command,
                    cwd,
                    reason,
                };
                self.bottom_pane.push_approval_request(request);
            }
            EventMsg::ApplyPatchApprovalRequest(ApplyPatchApprovalRequestEvent {
                changes,
                reason,
                grant_root,
            }) => {
                // ------------------------------------------------------------------
                // Before we even prompt the user for approval we surface the patch
                // summary in the main conversation so that the dialog appears in a
                // sensible chronological order:
                //   (1) codex → proposes patch (HistoryCell::PendingPatch)
                //   (2) UI → asks for approval (BottomPane)
                // This mirrors how command execution is shown (command begins →
                // approval dialog) and avoids surprising the user with a modal
                // prompt before they have seen *what* is being requested.
                // ------------------------------------------------------------------

                self.conversation_history
                    .add_patch_event(PatchEventType::ApprovalRequest, changes);

                self.conversation_history.scroll_to_bottom();

                // Now surface the approval request in the BottomPane as before.
                let request = ApprovalRequest::ApplyPatch {
                    id,
                    reason,
                    grant_root,
                };
                self.bottom_pane.push_approval_request(request);
                self.request_redraw();
            }
            EventMsg::ExecCommandBegin(ExecCommandBeginEvent {
                call_id,
                command,
                cwd: _,
            }) => {
                self.conversation_history
                    .add_active_exec_command(call_id, command);
                self.request_redraw();
            }
            EventMsg::PatchApplyBegin(PatchApplyBeginEvent {
                call_id: _,
                auto_approved,
                changes,
            }) => {
                // Even when a patch is auto‑approved we still display the
                // summary so the user can follow along.
                self.conversation_history
                    .add_patch_event(PatchEventType::ApplyBegin { auto_approved }, changes);
                if !auto_approved {
                    self.conversation_history.scroll_to_bottom();
                }
                self.request_redraw();
            }
            EventMsg::ExecCommandEnd(ExecCommandEndEvent {
                call_id,
                exit_code,
                stdout,
                stderr,
            }) => {
                self.conversation_history
                    .record_completed_exec_command(call_id, stdout, stderr, exit_code);
                self.request_redraw();
            }
            EventMsg::McpToolCallBegin(McpToolCallBeginEvent {
                call_id,
                server,
                tool,
                arguments,
            }) => {
                self.conversation_history
                    .add_active_mcp_tool_call(call_id, server, tool, arguments);
                self.request_redraw();
            }
            EventMsg::McpToolCallEnd(mcp_tool_call_end_event) => {
                let success = mcp_tool_call_end_event.is_success();
                let McpToolCallEndEvent { call_id, result } = mcp_tool_call_end_event;
                self.conversation_history
                    .record_completed_mcp_tool_call(call_id, success, result);
                self.request_redraw();
            }
            EventMsg::GetHistoryEntryResponse(event) => {
                let codex_core::protocol::GetHistoryEntryResponseEvent {
                    offset,
                    log_id,
                    entry,
                } = event;

                // Inform bottom pane / composer.
                self.bottom_pane
                    .on_history_entry_response(log_id, offset, entry.map(|e| e.text));
            }
            event => {
                self.conversation_history
                    .add_background_event(format!("{event:?}"));
                self.request_redraw();
            }
        }
    }

    /// Update the live log preview while a task is running.
    pub(crate) fn update_latest_log(&mut self, line: String) {
        // Forward only if we are currently showing the status indicator.
        self.bottom_pane.update_status_text(line);
    }

    fn request_redraw(&mut self) {
        self.app_event_tx.send(AppEvent::Redraw);
    }

    pub(crate) fn add_diff_output(&mut self, diff_output: String) {
        self.conversation_history.add_diff_output(diff_output);
        self.request_redraw();
    }

    pub(crate) fn handle_scroll_delta(&mut self, scroll_delta: i32) {
        // If the user is trying to scroll exactly one line, we let them, but
        // otherwise we assume they are trying to scroll in larger increments.
        let magnified_scroll_delta = if scroll_delta == 1 {
            1
        } else {
            // Play with this: perhaps it should be non-linear?
            scroll_delta * 2
        };
        self.conversation_history.scroll(magnified_scroll_delta);
        self.request_redraw();
    }

    /// Forward file-search results to the bottom pane.
    pub(crate) fn apply_file_search_result(&mut self, query: String, matches: Vec<FileMatch>) {
        self.bottom_pane.on_file_search_result(query, matches);
    }

    /// Handle Ctrl-C key press.
    /// Returns true if the key press was handled, false if it was not.
    /// If the key press was not handled, the caller should handle it (likely by exiting the process).
    pub(crate) fn on_ctrl_c(&mut self) -> bool {
        if self.bottom_pane.is_task_running() {
            self.bottom_pane.clear_ctrl_c_quit_hint();
            self.submit_op(Op::Interrupt);
            false
        } else if self.bottom_pane.ctrl_c_quit_hint_visible() {
            true
        } else {
            self.bottom_pane.show_ctrl_c_quit_hint();
            false
        }
    }

    pub(crate) fn composer_is_empty(&self) -> bool {
        self.bottom_pane.composer_is_empty()
    }

    /// Forward an `Op` directly to codex.
    pub(crate) fn submit_op(&self, op: Op) {
        if let Err(e) = self.codex_op_tx.send(op) {
            tracing::error!("failed to submit op: {e}");
        }
    }
}

impl WidgetRef for &ChatWidget<'_> {
    fn render_ref(&self, area: Rect, buf: &mut Buffer) {
        let bottom_height = self.bottom_pane.calculate_required_height(&area);

        let chunks = Layout::default()
            .direction(Direction::Vertical)
            .constraints([Constraint::Min(0), Constraint::Length(bottom_height)])
            .split(area);

        self.conversation_history.render(chunks[0], buf);
        (&self.bottom_pane).render(chunks[1], buf);
    }
}

fn add_token_usage(current_usage: &TokenUsage, new_usage: &TokenUsage) -> TokenUsage {
    let cached_input_tokens = match (
        current_usage.cached_input_tokens,
        new_usage.cached_input_tokens,
    ) {
        (Some(current), Some(new)) => Some(current + new),
        (Some(current), None) => Some(current),
        (None, Some(new)) => Some(new),
        (None, None) => None,
    };
    let reasoning_output_tokens = match (
        current_usage.reasoning_output_tokens,
        new_usage.reasoning_output_tokens,
    ) {
        (Some(current), Some(new)) => Some(current + new),
        (Some(current), None) => Some(current),
        (None, Some(new)) => Some(new),
        (None, None) => None,
    };
    TokenUsage {
        input_tokens: current_usage.input_tokens + new_usage.input_tokens,
        cached_input_tokens,
        output_tokens: current_usage.output_tokens + new_usage.output_tokens,
        reasoning_output_tokens,
        total_tokens: current_usage.total_tokens + new_usage.total_tokens,
    }
}<|MERGE_RESOLUTION|>--- conflicted
+++ resolved
@@ -52,12 +52,9 @@
     config: Config,
     initial_user_message: Option<UserMessage>,
     token_usage: TokenUsage,
-<<<<<<< HEAD
     reasoning_buffer: String,
     answer_buffer: String,
-=======
     trace_context: TraceContext,
->>>>>>> 8f139c37
 }
 
 #[derive(Clone, Copy, Eq, PartialEq)]
@@ -145,12 +142,9 @@
                 initial_images,
             ),
             token_usage: TokenUsage::default(),
-<<<<<<< HEAD
             reasoning_buffer: String::new(),
             answer_buffer: String::new(),
-=======
             trace_context,
->>>>>>> 8f139c37
         }
     }
 
@@ -261,7 +255,7 @@
                 self.request_redraw();
             }
             EventMsg::AgentMessage(AgentMessageEvent { message }) => {
-<<<<<<< HEAD
+                // Agent message tracing is now handled by core conversation spans
                 // if the answer buffer is empty, this means we haven't received any
                 // delta. Thus, we need to print the message as a new answer.
                 if self.answer_buffer.is_empty() {
@@ -280,9 +274,6 @@
                         .add_agent_message(&self.config, "".to_string());
                 }
                 self.answer_buffer.push_str(&delta.clone());
-=======
-                // Agent message tracing is now handled by core conversation spans
->>>>>>> 8f139c37
                 self.conversation_history
                     .replace_prev_agent_message(&self.config, self.answer_buffer.clone());
                 self.request_redraw();

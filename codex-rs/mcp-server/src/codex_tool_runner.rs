//! Asynchronous worker that executes a **Codex** tool-call inside a spawned
//! Tokio task. Separated from `message_processor.rs` to keep that file small
//! and to make future feature-growth easier to manage.

use codex_core::codex_wrapper::init_codex;
use codex_core::config::Config as CodexConfig;
use codex_core::protocol::AgentMessageEvent;
use codex_core::protocol::Event;
use codex_core::protocol::EventMsg;
use codex_core::protocol::InputItem;
use codex_core::protocol::Op;
use codex_core::protocol::Submission;
use codex_core::protocol::TaskCompleteEvent;
use mcp_types::CallToolResult;
use mcp_types::CallToolResultContent;
use mcp_types::JSONRPC_VERSION;
use mcp_types::JSONRPCMessage;
use mcp_types::JSONRPCResponse;
use mcp_types::RequestId;
use mcp_types::TextContent;
use tokio::sync::mpsc::Sender;

/// Convert a Codex [`Event`] to an MCP notification.
fn codex_event_to_notification(event: &Event) -> JSONRPCMessage {
    #[expect(clippy::expect_used)]
    JSONRPCMessage::Notification(mcp_types::JSONRPCNotification {
        jsonrpc: JSONRPC_VERSION.into(),
        method: "codex/event".into(),
        params: Some(serde_json::to_value(event).expect("Event must serialize")),
    })
}

/// Run a complete Codex session and stream events back to the client.
///
/// On completion (success or error) the function sends the appropriate
/// `tools/call` response so the LLM can continue the conversation.
pub async fn run_codex_tool_session(
    id: RequestId,
    initial_prompt: String,
    config: CodexConfig,
    outgoing: Sender<JSONRPCMessage>,
) {
    let (codex, first_event, _ctrl_c) = match init_codex(config).await {
        Ok(res) => res,
        Err(e) => {
            let result = CallToolResult {
                content: vec![CallToolResultContent::TextContent(TextContent {
                    r#type: "text".to_string(),
                    text: format!("Failed to start Codex session: {e}"),
                    annotations: None,
                })],
                is_error: Some(true),
            };
            let _ = outgoing
                .send(JSONRPCMessage::Response(JSONRPCResponse {
                    jsonrpc: JSONRPC_VERSION.into(),
                    id,
                    result: result.into(),
                }))
                .await;
            return;
        }
    };

    // Send initial SessionConfigured event.
    let _ = outgoing
        .send(codex_event_to_notification(&first_event))
        .await;

<<<<<<< HEAD
    // Use the original MCP request ID as the `sub_id` for the Codex submission so that
    // any events emitted for this tool-call can be correlated with the
    // originating `tools/call` request.
    let sub_id = match &id {
        RequestId::String(s) => s.clone(),
        RequestId::Integer(n) => n.to_string(),
    };

    let submission = Submission {
        id: sub_id,
        op: Op::UserInput {
=======
    if let Err(e) = codex
        .submit(Op::UserInput {
            span_context: None,
>>>>>>> 8f139c37
            items: vec![InputItem::Text {
                text: initial_prompt.clone(),
            }],
        },
    };

    if let Err(e) = codex.submit_with_id(submission).await {
        tracing::error!("Failed to submit initial prompt: {e}");
    }

    let mut last_agent_message: Option<String> = None;

    // Stream events until the task needs to pause for user interaction or
    // completes.
    loop {
        match codex.next_event().await {
            Ok(event) => {
                let _ = outgoing.send(codex_event_to_notification(&event)).await;

                match &event.msg {
                    EventMsg::AgentMessage(AgentMessageEvent { message }) => {
                        last_agent_message = Some(message.clone());
                    }
                    EventMsg::ExecApprovalRequest(_) => {
                        let result = CallToolResult {
                            content: vec![CallToolResultContent::TextContent(TextContent {
                                r#type: "text".to_string(),
                                text: "EXEC_APPROVAL_REQUIRED".to_string(),
                                annotations: None,
                            })],
                            is_error: None,
                        };
                        let _ = outgoing
                            .send(JSONRPCMessage::Response(JSONRPCResponse {
                                jsonrpc: JSONRPC_VERSION.into(),
                                id: id.clone(),
                                result: result.into(),
                            }))
                            .await;
                        break;
                    }
                    EventMsg::ApplyPatchApprovalRequest(_) => {
                        let result = CallToolResult {
                            content: vec![CallToolResultContent::TextContent(TextContent {
                                r#type: "text".to_string(),
                                text: "PATCH_APPROVAL_REQUIRED".to_string(),
                                annotations: None,
                            })],
                            is_error: None,
                        };
                        let _ = outgoing
                            .send(JSONRPCMessage::Response(JSONRPCResponse {
                                jsonrpc: JSONRPC_VERSION.into(),
                                id: id.clone(),
                                result: result.into(),
                            }))
                            .await;
                        break;
                    }
                    EventMsg::TaskComplete(TaskCompleteEvent {
                        last_agent_message: _,
                    }) => {
                        let result = if let Some(msg) = last_agent_message {
                            CallToolResult {
                                content: vec![CallToolResultContent::TextContent(TextContent {
                                    r#type: "text".to_string(),
                                    text: msg,
                                    annotations: None,
                                })],
                                is_error: None,
                            }
                        } else {
                            CallToolResult {
                                content: vec![CallToolResultContent::TextContent(TextContent {
                                    r#type: "text".to_string(),
                                    text: String::new(),
                                    annotations: None,
                                })],
                                is_error: None,
                            }
                        };
                        let _ = outgoing
                            .send(JSONRPCMessage::Response(JSONRPCResponse {
                                jsonrpc: JSONRPC_VERSION.into(),
                                id: id.clone(),
                                result: result.into(),
                            }))
                            .await;
                        break;
                    }
                    EventMsg::SessionConfigured(_) => {
                        tracing::error!("unexpected SessionConfigured event");
                    }
                    EventMsg::AgentMessageDelta(_) => {
                        // TODO: think how we want to support this in the MCP
                    }
                    EventMsg::AgentReasoningDelta(_) => {
                        // TODO: think how we want to support this in the MCP
                    }
                    EventMsg::Error(_)
                    | EventMsg::TaskStarted
                    | EventMsg::TokenCount(_)
                    | EventMsg::AgentReasoning(_)
                    | EventMsg::McpToolCallBegin(_)
                    | EventMsg::McpToolCallEnd(_)
                    | EventMsg::ExecCommandBegin(_)
                    | EventMsg::ExecCommandEnd(_)
                    | EventMsg::BackgroundEvent(_)
                    | EventMsg::PatchApplyBegin(_)
                    | EventMsg::PatchApplyEnd(_)
                    | EventMsg::GetHistoryEntryResponse(_) => {
                        // For now, we do not do anything extra for these
                        // events. Note that
                        // send(codex_event_to_notification(&event)) above has
                        // already dispatched these events as notifications,
                        // though we may want to do give different treatment to
                        // individual events in the future.
                    }
                }
            }
            Err(e) => {
                let result = CallToolResult {
                    content: vec![CallToolResultContent::TextContent(TextContent {
                        r#type: "text".to_string(),
                        text: format!("Codex runtime error: {e}"),
                        annotations: None,
                    })],
                    is_error: Some(true),
                };
                let _ = outgoing
                    .send(JSONRPCMessage::Response(JSONRPCResponse {
                        jsonrpc: JSONRPC_VERSION.into(),
                        id: id.clone(),
                        result: result.into(),
                    }))
                    .await;
                break;
            }
        }
    }
}<|MERGE_RESOLUTION|>--- conflicted
+++ resolved
@@ -67,7 +67,6 @@
         .send(codex_event_to_notification(&first_event))
         .await;
 
-<<<<<<< HEAD
     // Use the original MCP request ID as the `sub_id` for the Codex submission so that
     // any events emitted for this tool-call can be correlated with the
     // originating `tools/call` request.
@@ -79,11 +78,7 @@
     let submission = Submission {
         id: sub_id,
         op: Op::UserInput {
-=======
-    if let Err(e) = codex
-        .submit(Op::UserInput {
             span_context: None,
->>>>>>> 8f139c37
             items: vec![InputItem::Text {
                 text: initial_prompt.clone(),
             }],

// Poisoned mutex should fail the program
#![allow(clippy::unwrap_used)]

use std::borrow::Cow;
use std::collections::HashMap;
use std::collections::HashSet;
use std::path::Path;
use std::path::PathBuf;
use std::sync::Arc;
use std::sync::Mutex;
use std::sync::atomic::AtomicU64;
use std::time::Duration;

use anyhow::Context;
use async_channel::Receiver;
use async_channel::Sender;
use codex_apply_patch::AffectedPaths;
use codex_apply_patch::ApplyPatchAction;
use codex_apply_patch::ApplyPatchFileChange;
use codex_apply_patch::MaybeApplyPatchVerified;
use codex_apply_patch::maybe_parse_apply_patch_verified;
use codex_apply_patch::print_summary;
use futures::prelude::*;
use mcp_types::CallToolResult;
use serde::Serialize;
use serde_json;
use tokio::sync::Notify;
use tokio::sync::oneshot;
use tokio::task::AbortHandle;
use tracing::debug;

#[cfg(feature = "otel")]
use time;
use tracing::Instrument;
use tracing::error;
use tracing::info;
use tracing::trace;
use tracing::warn;
use uuid::Uuid;

use crate::WireApi;
use crate::client::ModelClient;
use crate::client_common::Prompt;
use crate::client_common::ResponseEvent;
use crate::config::Config;
use crate::config_types::ShellEnvironmentPolicy;
use crate::conversation_history::ConversationHistory;
use crate::error::CodexErr;
use crate::error::Result as CodexResult;
use crate::error::SandboxErr;
use crate::exec::ExecParams;
use crate::exec::ExecToolCallOutput;
use crate::exec::SandboxType;
use crate::exec::process_exec_tool_call;
use crate::exec_env::create_env;
use crate::flags::OPENAI_STREAM_MAX_RETRIES;
use crate::mcp_connection_manager::McpConnectionManager;
use crate::mcp_connection_manager::try_parse_fully_qualified_tool_name;
use crate::mcp_tool_call::handle_mcp_tool_call;
use crate::models::ContentItem;
use crate::models::FunctionCallOutputPayload;
use crate::models::LocalShellAction;
use crate::models::ReasoningItemReasoningSummary;
use crate::models::ResponseInputItem;
use crate::models::ResponseItem;
use crate::models::ShellToolCallParams;
use crate::project_doc::get_user_instructions;
use crate::protocol::AgentMessageDeltaEvent;
use crate::protocol::AgentMessageEvent;
use crate::protocol::AgentReasoningDeltaEvent;
use crate::protocol::AgentReasoningEvent;
use crate::protocol::ApplyPatchApprovalRequestEvent;
use crate::protocol::AskForApproval;
use crate::protocol::BackgroundEventEvent;
use crate::protocol::ErrorEvent;
use crate::protocol::Event;
use crate::protocol::EventMsg;
use crate::protocol::ExecApprovalRequestEvent;
use crate::protocol::ExecCommandBeginEvent;
use crate::protocol::ExecCommandEndEvent;
use crate::protocol::FileChange;
use crate::protocol::InputItem;
use crate::protocol::Op;
use crate::protocol::PatchApplyBeginEvent;
use crate::protocol::PatchApplyEndEvent;
use crate::protocol::ReviewDecision;
use crate::protocol::SandboxPolicy;
use crate::protocol::SessionConfiguredEvent;
use crate::protocol::Submission;
use crate::protocol::TaskCompleteEvent;
use crate::rollout::RolloutRecorder;
use crate::safety::SafetyCheck;
use crate::safety::assess_command_safety;
use crate::safety::assess_patch_safety;
use crate::telemetry::TraceContext;
use crate::telemetry::conversation_tracing;
use crate::telemetry::truncate_content;
use crate::user_notification::UserNotification;
use crate::util::backoff;

/// The high-level interface to the Codex system.
/// It operates as a queue pair where you send submissions and receive events.
pub struct Codex {
    next_id: AtomicU64,
    tx_sub: Sender<Submission>,
    rx_event: Receiver<Event>,
}

impl Codex {
    /// Spawn a new [`Codex`] and initialize the session. Returns the instance
    /// of `Codex` and the ID of the `SessionInitialized` event that was
    /// submitted to start the session.
    pub async fn spawn(config: Config, ctrl_c: Arc<Notify>) -> CodexResult<(Codex, String)> {
        let (tx_sub, rx_sub) = async_channel::bounded(64);
        let (tx_event, rx_event) = async_channel::bounded(1600);

        let instructions = get_user_instructions(&config).await;
        let configure_session = Op::ConfigureSession {
            provider: config.model_provider.clone(),
            model: config.model.clone(),
            model_reasoning_effort: config.model_reasoning_effort,
            model_reasoning_summary: config.model_reasoning_summary,
            instructions,
            approval_policy: config.approval_policy,
            sandbox_policy: config.sandbox_policy.clone(),
            disable_response_storage: config.disable_response_storage,
            notify: config.notify.clone(),
            cwd: config.cwd.clone(),
        };

        let config = Arc::new(config);
        tokio::spawn(submission_loop(config, rx_sub, tx_event, ctrl_c));
        let codex = Codex {
            next_id: AtomicU64::new(0),
            tx_sub,
            rx_event,
        };
        let init_id = codex.submit(configure_session).await?;

        Ok((codex, init_id))
    }

    /// Submit the `op` wrapped in a `Submission` with a unique ID.
    pub async fn submit(&self, op: Op) -> CodexResult<String> {
        let id = self
            .next_id
            .fetch_add(1, std::sync::atomic::Ordering::SeqCst)
            .to_string();
        let sub = Submission { id: id.clone(), op };
        self.submit_with_id(sub).await?;
        Ok(id)
    }

    /// Use sparingly: prefer `submit()` so Codex is responsible for generating
    /// unique IDs for each submission.
    pub async fn submit_with_id(&self, sub: Submission) -> CodexResult<()> {
        self.tx_sub
            .send(sub)
            .await
            .map_err(|_| CodexErr::InternalAgentDied)?;
        Ok(())
    }

    pub async fn next_event(&self) -> CodexResult<Event> {
        let event = self
            .rx_event
            .recv()
            .await
            .map_err(|_| CodexErr::InternalAgentDied)?;
        Ok(event)
    }
}

/// Context for an initialized model agent
///
/// A session has at most 1 running task at a time, and can be interrupted by user input.
pub(crate) struct Session {
    client: ModelClient,
    tx_event: Sender<Event>,
    ctrl_c: Arc<Notify>,

    /// The session's current working directory. All relative paths provided by
    /// the model as well as sandbox policies are resolved against this path
    /// instead of `std::env::current_dir()`.
    cwd: PathBuf,
    instructions: Option<String>,
    approval_policy: AskForApproval,
    sandbox_policy: SandboxPolicy,
    shell_environment_policy: ShellEnvironmentPolicy,
    writable_roots: Mutex<Vec<PathBuf>>,

    /// Manager for external MCP servers/tools.
    mcp_connection_manager: McpConnectionManager,

    /// External notifier command (will be passed as args to exec()). When
    /// `None` this feature is disabled.
    notify: Option<Vec<String>>,

    /// Optional rollout recorder for persisting the conversation transcript so
    /// sessions can be replayed or inspected later.
    rollout: Mutex<Option<RolloutRecorder>>,
    state: Mutex<State>,
    codex_linux_sandbox_exe: Option<PathBuf>,
}

impl Session {
    fn resolve_path(&self, path: Option<String>) -> PathBuf {
        path.as_ref()
            .map(PathBuf::from)
            .map_or_else(|| self.cwd.clone(), |p| self.cwd.join(p))
    }
}

#[derive(Default)]
pub struct Approval {
    pub decision: ReviewDecision,
    pub feedback: Option<String>,
}

/// Mutable state of the agent
#[derive(Default)]
struct State {
    approved_commands: HashSet<Vec<String>>,
    current_task: Option<AgentTask>,
    /// Call IDs that have been sent from the Responses API but have not been sent back yet.
    /// You CANNOT send a Responses API follow-up message unless you have sent back the output for all pending calls or else it will 400.
    pending_call_ids: HashSet<String>,
    previous_response_id: Option<String>,
    pending_approvals: HashMap<String, oneshot::Sender<Approval>>,
    pending_input: Vec<ResponseInputItem>,
    zdr_transcript: Option<ConversationHistory>,
}

impl Session {
    pub fn set_task(&self, task: AgentTask) {
        let mut state = self.state.lock().unwrap();
        if let Some(current_task) = state.current_task.take() {
            current_task.abort();
        }
        state.current_task = Some(task);
    }

    pub fn remove_task(&self, sub_id: &str) {
        let mut state = self.state.lock().unwrap();
        if let Some(task) = &state.current_task {
            if task.sub_id == sub_id {
                state.current_task.take();
            }
        }
    }

    /// Sends the given event to the client and swallows the send event, if
    /// any, logging it as an error.
    pub(crate) async fn send_event(&self, event: Event) {
        if let Err(e) = self.tx_event.send(event).await {
            error!("failed to send tool call event: {e}");
        }
    }

    pub async fn request_command_approval(
        &self,
        sub_id: String,
        command: Vec<String>,
        cwd: PathBuf,
        reason: Option<String>,
    ) -> oneshot::Receiver<Approval> {
        let (tx_approve, rx_approve) = oneshot::channel();
        let event = Event {
            id: sub_id.clone(),
            msg: EventMsg::ExecApprovalRequest(ExecApprovalRequestEvent {
                command,
                cwd,
                reason,
            }),
        };
        let _ = self.tx_event.send(event).await;
        {
            let mut state = self.state.lock().unwrap();
            state.pending_approvals.insert(sub_id, tx_approve);
        }
        rx_approve
    }

    pub async fn request_patch_approval(
        &self,
        sub_id: String,
        action: &ApplyPatchAction,
        reason: Option<String>,
        grant_root: Option<PathBuf>,
    ) -> oneshot::Receiver<Approval> {
        let (tx_approve, rx_approve) = oneshot::channel();
        let event = Event {
            id: sub_id.clone(),
            msg: EventMsg::ApplyPatchApprovalRequest(ApplyPatchApprovalRequestEvent {
                changes: convert_apply_patch_to_protocol(action),
                reason,
                grant_root,
            }),
        };
        let _ = self.tx_event.send(event).await;
        {
            let mut state = self.state.lock().unwrap();
            state.pending_approvals.insert(sub_id, tx_approve);
        }
        rx_approve
    }

    pub fn notify_approval(
        &self,
        sub_id: &str,
        decision: ReviewDecision,
        feedback: Option<String>,
    ) {
        let mut state = self.state.lock().unwrap();
        if let Some(tx_approve) = state.pending_approvals.remove(sub_id) {
            tx_approve.send(Approval { decision, feedback }).ok();
        }
    }

    pub fn add_approved_command(&self, cmd: Vec<String>) {
        let mut state = self.state.lock().unwrap();
        state.approved_commands.insert(cmd);
    }

    /// Records items to both the rollout and the chat completions/ZDR
    /// transcript, if enabled.
    async fn record_conversation_items(&self, items: &[ResponseItem]) {
        debug!("Recording items for conversation: {items:?}");
        self.record_rollout_items(items).await;

        if let Some(transcript) = self.state.lock().unwrap().zdr_transcript.as_mut() {
            transcript.record_items(items);
        }
    }

    /// Append the given items to the session's rollout transcript (if enabled)
    /// and persist them to disk.
    async fn record_rollout_items(&self, items: &[ResponseItem]) {
        // Clone the recorder outside of the mutex so we don't hold the lock
        // across an await point (MutexGuard is not Send).
        let recorder = {
            let guard = self.rollout.lock().unwrap();
            guard.as_ref().cloned()
        };

        if let Some(rec) = recorder {
            if let Err(e) = rec.record_items(items).await {
                error!("failed to record rollout items: {e:#}");
            }
        }
    }

    async fn notify_exec_command_begin(&self, sub_id: &str, call_id: &str, params: &ExecParams) {
        let event = Event {
            id: sub_id.to_string(),
            msg: EventMsg::ExecCommandBegin(ExecCommandBeginEvent {
                call_id: call_id.to_string(),
                command: params.command.clone(),
                cwd: params.cwd.clone(),
            }),
        };
        let _ = self.tx_event.send(event).await;
    }

    async fn notify_exec_command_end(
        &self,
        sub_id: &str,
        call_id: &str,
        stdout: &str,
        stderr: &str,
        exit_code: i32,
    ) {
        const MAX_STREAM_OUTPUT: usize = 5 * 1024; // 5KiB
        let event = Event {
            id: sub_id.to_string(),
            // Because stdout and stderr could each be up to 100 KiB, we send
            // truncated versions.
            msg: EventMsg::ExecCommandEnd(ExecCommandEndEvent {
                call_id: call_id.to_string(),
                stdout: stdout.chars().take(MAX_STREAM_OUTPUT).collect(),
                stderr: stderr.chars().take(MAX_STREAM_OUTPUT).collect(),
                exit_code,
            }),
        };
        let _ = self.tx_event.send(event).await;
    }

    /// Helper that emits a BackgroundEvent with the given message. This keeps
    /// the call‑sites terse so adding more diagnostics does not clutter the
    /// core agent logic.
    async fn notify_background_event(&self, sub_id: &str, message: impl Into<String>) {
        let event = Event {
            id: sub_id.to_string(),
            msg: EventMsg::BackgroundEvent(BackgroundEventEvent {
                message: message.into(),
            }),
        };
        let _ = self.tx_event.send(event).await;
    }

    /// Returns the input if there was no task running to inject into
    pub fn inject_input(&self, input: Vec<InputItem>) -> Result<(), Vec<InputItem>> {
        let mut state = self.state.lock().unwrap();
        if state.current_task.is_some() {
            state.pending_input.push(input.into());
            Ok(())
        } else {
            Err(input)
        }
    }

    pub fn get_pending_input(&self) -> Vec<ResponseInputItem> {
        let mut state = self.state.lock().unwrap();
        if state.pending_input.is_empty() {
            Vec::with_capacity(0)
        } else {
            let mut ret = Vec::new();
            std::mem::swap(&mut ret, &mut state.pending_input);
            ret
        }
    }

    pub async fn call_tool(
        &self,
        server: &str,
        tool: &str,
        arguments: Option<serde_json::Value>,
        timeout: Option<Duration>,
    ) -> anyhow::Result<CallToolResult> {
        self.mcp_connection_manager
            .call_tool(server, tool, arguments, timeout)
            .await
    }

    pub fn abort(&self) {
        info!("Aborting existing session");
        let mut state = self.state.lock().unwrap();
        // Don't clear pending_call_ids because we need to keep track of them to ensure we don't 400 on the next turn.
        // We will generate a synthetic aborted response for each pending call id.
        state.pending_approvals.clear();
        state.pending_input.clear();
        if let Some(task) = state.current_task.take() {
            task.abort();
        }
    }

    /// Spawn the configured notifier (if any) with the given JSON payload as
    /// the last argument. Failures are logged but otherwise ignored so that
    /// notification issues do not interfere with the main workflow.
    fn maybe_notify(&self, notification: UserNotification) {
        let Some(notify_command) = &self.notify else {
            return;
        };

        if notify_command.is_empty() {
            return;
        }

        let Ok(json) = serde_json::to_string(&notification) else {
            error!("failed to serialise notification payload");
            return;
        };

        let mut command = std::process::Command::new(&notify_command[0]);
        if notify_command.len() > 1 {
            command.args(&notify_command[1..]);
        }
        command.arg(json);

        // Fire-and-forget – we do not wait for completion.
        if let Err(e) = command.spawn() {
            warn!("failed to spawn notifier '{}': {e}", notify_command[0]);
        }
    }
}

impl Drop for Session {
    fn drop(&mut self) {
        self.abort();
    }
}

impl State {
    pub fn partial_clone(&self, retain_zdr_transcript: bool) -> Self {
        Self {
            approved_commands: self.approved_commands.clone(),
            previous_response_id: self.previous_response_id.clone(),
            zdr_transcript: if retain_zdr_transcript {
                self.zdr_transcript.clone()
            } else {
                None
            },
            ..Default::default()
        }
    }
}

/// A series of Turns in response to user input.
pub(crate) struct AgentTask {
    sess: Arc<Session>,
    sub_id: String,
    handle: AbortHandle,
}

impl AgentTask {
    fn spawn(sess: Arc<Session>, sub_id: String, input: Vec<InputItem>) -> Self {
        let trace_context = None;
        let handle = tokio::spawn(run_task_with_context(
            Arc::clone(&sess),
            sub_id.clone(),
            input,
            trace_context,
        ))
        .abort_handle();
        Self {
            sess,
            sub_id,
            handle,
        }
    }

    // Updated to use the new TraceContext abstraction
    fn spawn_with_context(
        sess: Arc<Session>,
        sub_id: String,
        input: Vec<InputItem>,
        span_context: Option<std::collections::HashMap<String, String>>,
    ) -> Self {
        // Convert the raw context map to a TraceContext
        let trace_context = TraceContext::from_context_map(span_context);
        let handle = tokio::spawn(run_task_with_context(
            Arc::clone(&sess),
            sub_id.clone(),
            input,
            Some(trace_context),
        ))
        .abort_handle();
        Self {
            sess,
            sub_id,
            handle,
        }
    }

    fn abort(self) {
        if !self.handle.is_finished() {
            self.handle.abort();
            let event = Event {
                id: self.sub_id,
                msg: EventMsg::Error(ErrorEvent {
                    message: "Turn interrupted".to_string(),
                }),
            };
            let tx_event = self.sess.tx_event.clone();
            tokio::spawn(async move {
                tx_event.send(event).await.ok();
            });
        }
    }
}

async fn submission_loop(
    config: Arc<Config>,
    rx_sub: Receiver<Submission>,
    tx_event: Sender<Event>,
    ctrl_c: Arc<Notify>,
) {
    // Generate a unique ID for the lifetime of this Codex session.
    let session_id = Uuid::new_v4();

    let mut sess: Option<Arc<Session>> = None;
    // shorthand - send an event when there is no active session
    let send_no_session_event = |sub_id: String| async {
        let event = Event {
            id: sub_id,
            msg: EventMsg::Error(ErrorEvent {
                message: "No session initialized, expected 'ConfigureSession' as first Op"
                    .to_string(),
            }),
        };
        tx_event.send(event).await.ok();
    };

    loop {
        let interrupted = ctrl_c.notified();
        let sub = tokio::select! {
            res = rx_sub.recv() => match res {
                Ok(sub) => sub,
                Err(_) => break,
            },
            _ = interrupted => {
                if let Some(sess) = sess.as_ref(){
                    sess.abort();
                }
                continue;
            },
        };

        debug!(?sub, "Submission");
        match sub.op {
            Op::Interrupt => {
                let sess = match sess.as_ref() {
                    Some(sess) => sess,
                    None => {
                        send_no_session_event(sub.id).await;
                        continue;
                    }
                };
                sess.abort();
            }
            Op::ConfigureSession {
                provider,
                model,
                model_reasoning_effort,
                model_reasoning_summary,
                instructions,
                approval_policy,
                sandbox_policy,
                disable_response_storage,
                notify,
                cwd,
            } => {
                info!("Configuring session: model={model}; provider={provider:?}");
                if !cwd.is_absolute() {
                    let message = format!("cwd is not absolute: {cwd:?}");
                    error!(message);
                    let event = Event {
                        id: sub.id,
                        msg: EventMsg::Error(ErrorEvent { message }),
                    };
                    if let Err(e) = tx_event.send(event).await {
                        error!("failed to send error message: {e:?}");
                    }
                    return;
                }

                let client = ModelClient::new(
                    config.clone(),
                    provider.clone(),
                    model_reasoning_effort,
                    model_reasoning_summary,
                );

                // abort any current running session and clone its state
                let retain_zdr_transcript =
                    record_conversation_history(disable_response_storage, provider.wire_api);
                let state = match sess.take() {
                    Some(sess) => {
                        sess.abort();
                        sess.state
                            .lock()
                            .unwrap()
                            .partial_clone(retain_zdr_transcript)
                    }
                    None => State {
                        zdr_transcript: if retain_zdr_transcript {
                            Some(ConversationHistory::new())
                        } else {
                            None
                        },
                        ..Default::default()
                    },
                };

                let writable_roots = Mutex::new(get_writable_roots(&cwd));

                // Error messages to dispatch after SessionConfigured is sent.
                let mut mcp_connection_errors = Vec::<Event>::new();
                let (mcp_connection_manager, failed_clients) =
                    match McpConnectionManager::new(config.mcp_servers.clone()).await {
                        Ok((mgr, failures)) => (mgr, failures),
                        Err(e) => {
                            let message = format!("Failed to create MCP connection manager: {e:#}");
                            error!("{message}");
                            mcp_connection_errors.push(Event {
                                id: sub.id.clone(),
                                msg: EventMsg::Error(ErrorEvent { message }),
                            });
                            (McpConnectionManager::default(), Default::default())
                        }
                    };

                // Surface individual client start-up failures to the user.
                if !failed_clients.is_empty() {
                    for (server_name, err) in failed_clients {
                        let message =
                            format!("MCP client for `{server_name}` failed to start: {err:#}");
                        error!("{message}");
                        mcp_connection_errors.push(Event {
                            id: sub.id.clone(),
                            msg: EventMsg::Error(ErrorEvent { message }),
                        });
                    }
                }

                // Attempt to create a RolloutRecorder *before* moving the
                // `instructions` value into the Session struct.
                // TODO: if ConfigureSession is sent twice, we will create an
                // overlapping rollout file. Consider passing RolloutRecorder
                // from above.
                let trace_id = std::env::var("CODEX_TRACE_ID").ok();
                let rollout_recorder =
<<<<<<< HEAD
                    match RolloutRecorder::new(&config, session_id, instructions.clone(), &cwd)
                        .await
                    {
                        Ok(r) => Some(r),
=======
                    match RolloutRecorder::new(&config, session_id, instructions.clone(), trace_id)
                        .await
                    {
                        Ok(r) => {
                            // Record session metadata in trace span when rollout is created
                            #[cfg(feature = "otel")]
                            {
                                let current_span = tracing::Span::current();
                                current_span.record("session_id", session_id.to_string().as_str());
                                current_span.record(
                                    "session_timestamp",
                                    time::OffsetDateTime::now_utc().to_string().as_str(),
                                );
                                if let Some(ref instructions) = instructions {
                                    current_span.record(
                                        "instructions",
                                        truncate_content(instructions).as_str(),
                                    );
                                }
                                current_span.record("model", model.as_str());
                            }
                            Some(r)
                        }
>>>>>>> 8f139c37
                        Err(e) => {
                            warn!("failed to initialise rollout recorder: {e}");
                            None
                        }
                    };

                sess = Some(Arc::new(Session {
                    client,
                    tx_event: tx_event.clone(),
                    ctrl_c: Arc::clone(&ctrl_c),
                    instructions,
                    approval_policy,
                    sandbox_policy,
                    shell_environment_policy: config.shell_environment_policy.clone(),
                    cwd,
                    writable_roots,
                    mcp_connection_manager,
                    notify,
                    state: Mutex::new(state),
                    rollout: Mutex::new(rollout_recorder),
                    codex_linux_sandbox_exe: config.codex_linux_sandbox_exe.clone(),
                }));

                // Gather history metadata for SessionConfiguredEvent.
                let (history_log_id, history_entry_count) =
                    crate::message_history::history_metadata(&config).await;

                // ack
                let events = std::iter::once(Event {
                    id: sub.id.clone(),
                    msg: EventMsg::SessionConfigured(SessionConfiguredEvent {
                        session_id,
                        model,
                        history_log_id,
                        history_entry_count,
                    }),
                })
                .chain(mcp_connection_errors.into_iter());
                for event in events {
                    if let Err(e) = tx_event.send(event).await {
                        error!("failed to send event: {e:?}");
                    }
                }
            }
            Op::UserInput {
                items,
                span_context: raw_span_context,
            } => {
                let sess = match sess.as_ref() {
                    Some(sess) => sess,
                    None => {
                        send_no_session_event(sub.id).await;
                        continue;
                    }
                };

                // attempt to inject input into current task
                if let Err(items) = sess.inject_input(items) {
                    // no current task, spawn a new one, propagating trace context if present
                    #[cfg(feature = "otel")]
                    let task = AgentTask::spawn_with_context(
                        Arc::clone(sess),
                        sub.id,
                        items,
                        raw_span_context,
                    );

                    #[cfg(not(feature = "otel"))]
                    let task = AgentTask::spawn(Arc::clone(sess), sub.id, items);
                    sess.set_task(task);
                }
            }
            Op::ExecApproval {
                id,
                decision,
                feedback,
            } => {
                let sess = match sess.as_ref() {
                    Some(sess) => sess,
                    None => {
                        send_no_session_event(sub.id).await;
                        continue;
                    }
                };
                match decision {
                    ReviewDecision::Abort => {
                        sess.abort();
                    }
                    other => sess.notify_approval(&id, other, feedback.clone()),
                }
            }
            Op::PatchApproval {
                id,
                decision,
                feedback,
            } => {
                let sess = match sess.as_ref() {
                    Some(sess) => sess,
                    None => {
                        send_no_session_event(sub.id).await;
                        continue;
                    }
                };
                match decision {
                    ReviewDecision::Abort => {
                        sess.abort();
                    }
                    other => sess.notify_approval(&id, other, feedback.clone()),
                }
            }
            Op::AddToHistory { text } => {
                let id = session_id;
                let config = config.clone();
                tokio::spawn(async move {
                    if let Err(e) = crate::message_history::append_entry(&text, &id, &config).await
                    {
                        warn!("failed to append to message history: {e}");
                    }
                });
            }

            Op::GetHistoryEntryRequest { offset, log_id } => {
                let config = config.clone();
                let tx_event = tx_event.clone();
                let sub_id = sub.id.clone();

                tokio::spawn(async move {
                    // Run lookup in blocking thread because it does file IO + locking.
                    let entry_opt = tokio::task::spawn_blocking(move || {
                        crate::message_history::lookup(log_id, offset, &config)
                    })
                    .await
                    .unwrap_or(None);

                    let event = Event {
                        id: sub_id,
                        msg: EventMsg::GetHistoryEntryResponse(
                            crate::protocol::GetHistoryEntryResponseEvent {
                                offset,
                                log_id,
                                entry: entry_opt,
                            },
                        ),
                    };

                    if let Err(e) = tx_event.send(event).await {
                        warn!("failed to send GetHistoryEntryResponse event: {e}");
                    }
                });
            }
        }
    }
    debug!("Agent loop exited");
}

/// Takes a user message as input and runs a loop where, at each turn, the model
/// replies with either:
///
/// - requested function calls
/// - an assistant message
///
/// While it is possible for the model to return multiple of these items in a
/// single turn, in practice, we generally one item per turn:
///
/// - If the model requests a function call, we execute it and send the output
///   back to the model in the next turn.
/// - If the model sends only an assistant message, we record it in the
///   conversation history and consider the task complete.
async fn run_task_with_context(
    sess: Arc<Session>,
    sub_id: String,
    input: Vec<InputItem>,
    trace_context: Option<TraceContext>,
) {
    if input.is_empty() {
        return;
    }

    let user_message_content = input
        .iter()
        .filter_map(|item| match item {
            InputItem::Text { text } => Some(text.as_str()),
            _ => None,
        })
        .collect::<Vec<_>>()
        .join(" ");

    // Create user message span with proper context if available
    let user_span = match &trace_context {
        Some(ctx) => ctx.create_user_message_span(&user_message_content),
        None => {
            if !user_message_content.is_empty() {
                conversation_tracing::create_user_message_span(&user_message_content)
            } else {
                tracing::info_span!("user_message", content = "non-text-input")
            }
        }
    };

    run_task_inner(sess, sub_id, input)
        .instrument(user_span)
        .await;
}

async fn run_task_inner(sess: Arc<Session>, sub_id: String, input: Vec<InputItem>) {
    let event = Event {
        id: sub_id.clone(),
        msg: EventMsg::TaskStarted,
    };
    if sess.tx_event.send(event).await.is_err() {
        return;
    }

    let initial_input_for_turn = ResponseInputItem::from(input);
    sess.record_conversation_items(&[initial_input_for_turn.clone().into()])
        .await;

    let mut input_for_next_turn: Vec<ResponseInputItem> = vec![initial_input_for_turn];
    let last_agent_message: Option<String>;
    loop {
        let mut net_new_turn_input = input_for_next_turn
            .drain(..)
            .map(ResponseItem::from)
            .collect::<Vec<_>>();

        // Note that pending_input would be something like a message the user
        // submitted through the UI while the model was running. Though the UI
        // may support this, the model might not.
        let pending_input = sess
            .get_pending_input()
            .into_iter()
            .map(ResponseItem::from)
            .collect::<Vec<ResponseItem>>();
        sess.record_conversation_items(&pending_input).await;

        // Construct the input that we will send to the model. When using the
        // Chat completions API (or ZDR clients), the model needs the full
        // conversation history on each turn. The rollout file, however, should
        // only record the new items that originated in this turn so that it
        // represents an append-only log without duplicates.
        let turn_input: Vec<ResponseItem> =
            if let Some(transcript) = sess.state.lock().unwrap().zdr_transcript.as_mut() {
                // If we are using Chat/ZDR, we need to send the transcript with
                // every turn. By induction, `transcript` already contains:
                // - The `input` that kicked off this task.
                // - Each `ResponseItem` that was recorded in the previous turn.
                // - Each response to a `ResponseItem` (in practice, the only
                //   response type we seem to have is `FunctionCallOutput`).
                //
                // The only thing the `transcript` does not contain is the
                // `pending_input` that was injected while the model was
                // running. We need to add that to the conversation history
                // so that the model can see it in the next turn.
                [transcript.contents(), pending_input].concat()
            } else {
                // In practice, net_new_turn_input should contain only:
                // - User messages
                // - Outputs for function calls requested by the model
                net_new_turn_input.extend(pending_input);

                // Responses API path – we can just send the new items and
                // record the same.
                net_new_turn_input
            };

        let turn_input_messages: Vec<String> = turn_input
            .iter()
            .filter_map(|item| match item {
                ResponseItem::Message { content, .. } => Some(content),
                _ => None,
            })
            .flat_map(|content| {
                content.iter().filter_map(|item| match item {
                    ContentItem::OutputText { text } => Some(text.clone()),
                    _ => None,
                })
            })
            .collect();
        match run_turn(&sess, sub_id.clone(), turn_input).await {
            Ok(turn_output) => {
                let mut items_to_record_in_conversation_history = Vec::<ResponseItem>::new();
                let mut responses = Vec::<ResponseInputItem>::new();
                for processed_response_item in turn_output {
                    let ProcessedResponseItem { item, response } = processed_response_item;
                    match (&item, &response) {
                        (ResponseItem::Message { role, .. }, None) if role == "assistant" => {
                            // If the model returned a message, we need to record it.
                            items_to_record_in_conversation_history.push(item);
                        }
                        (
                            ResponseItem::LocalShellCall { .. },
                            Some(ResponseInputItem::FunctionCallOutput { call_id, output }),
                        ) => {
                            items_to_record_in_conversation_history.push(item);
                            items_to_record_in_conversation_history.push(
                                ResponseItem::FunctionCallOutput {
                                    call_id: call_id.clone(),
                                    output: output.clone(),
                                },
                            );
                        }
                        (
                            ResponseItem::LocalShellCall { .. },
                            Some(ResponseInputItem::UserFeedback { call_id, feedback }),
                        ) => {
                            items_to_record_in_conversation_history.push(item);
                            items_to_record_in_conversation_history.push(
                                ResponseItem::UserFeedback {
                                    call_id: call_id.clone(),
                                    feedback: feedback.clone(),
                                },
                            );
                        }
                        (
                            ResponseItem::FunctionCall { .. },
                            Some(ResponseInputItem::FunctionCallOutput { call_id, output }),
                        ) => {
                            items_to_record_in_conversation_history.push(item);
                            items_to_record_in_conversation_history.push(
                                ResponseItem::FunctionCallOutput {
                                    call_id: call_id.clone(),
                                    output: output.clone(),
                                },
                            );
                        }
                        (
                            ResponseItem::FunctionCall { .. },
                            Some(ResponseInputItem::UserFeedback { call_id, feedback }),
                        ) => {
                            items_to_record_in_conversation_history.push(item);
                            items_to_record_in_conversation_history.push(
                                ResponseItem::UserFeedback {
                                    call_id: call_id.clone(),
                                    feedback: feedback.clone(),
                                },
                            );
                        }
                        (
                            ResponseItem::FunctionCall { .. },
                            Some(ResponseInputItem::McpToolCallOutput { call_id, result }),
                        ) => {
                            items_to_record_in_conversation_history.push(item);
                            let (content, success): (String, Option<bool>) = match result {
                                Ok(CallToolResult { content, is_error }) => {
                                    match serde_json::to_string(content) {
                                        Ok(content) => (content, *is_error),
                                        Err(e) => {
                                            warn!("Failed to serialize MCP tool call output: {e}");
                                            (e.to_string(), Some(true))
                                        }
                                    }
                                }
                                Err(e) => (e.clone(), Some(true)),
                            };
                            items_to_record_in_conversation_history.push(
                                ResponseItem::FunctionCallOutput {
                                    call_id: call_id.clone(),
                                    output: FunctionCallOutputPayload { content, success },
                                },
                            );
                        }
                        (ResponseItem::Reasoning { .. }, None) => {
                            // Omit from conversation history.
                        }
                        (_, Some(ResponseInputItem::UserFeedback { call_id, feedback })) => {
                            // Record the original user feedback item in the rollout as UserFeedback
                            items_to_record_in_conversation_history.push(
                                ResponseItem::UserFeedback {
                                    call_id: call_id.clone(),
                                    feedback: feedback.clone(),
                                },
                            );
                        }
                        _ => {
                            warn!("Unexpected response item: {item:?} with response: {response:?}");
                        }
                    };
                    if let Some(response) = response {
                        responses.push(response);
                    }
                }

                // Only attempt to take the lock if there is something to record.
                if !items_to_record_in_conversation_history.is_empty() {
                    sess.record_conversation_items(&items_to_record_in_conversation_history)
                        .await;
                }

                if responses.is_empty() {
                    debug!("Turn completed");
                    last_agent_message = get_last_assistant_message_from_turn(
                        &items_to_record_in_conversation_history,
                    );
                    sess.maybe_notify(UserNotification::AgentTurnComplete {
                        turn_id: sub_id.clone(),
                        input_messages: turn_input_messages,
                        last_assistant_message: last_agent_message.clone(),
                    });
                    break;
                }

                input_for_next_turn = responses;
            }
            Err(e) => {
                info!("Turn error: {e:#}");
                let event = Event {
                    id: sub_id.clone(),
                    msg: EventMsg::Error(ErrorEvent {
                        message: e.to_string(),
                    }),
                };
                sess.tx_event.send(event).await.ok();
                return;
            }
        }
    }
    sess.remove_task(&sub_id);
    let event = Event {
        id: sub_id,
        msg: EventMsg::TaskComplete(TaskCompleteEvent { last_agent_message }),
    };
    sess.tx_event.send(event).await.ok();
}

async fn run_turn(
    sess: &Session,
    sub_id: String,
    input: Vec<ResponseItem>,
) -> CodexResult<Vec<ProcessedResponseItem>> {
    // Decide whether to use server-side storage (previous_response_id) or disable it
    let (prev_id, store) = {
        let state = sess.state.lock().unwrap();
        let store = state.zdr_transcript.is_none();
        let prev_id = if store {
            state.previous_response_id.clone()
        } else {
            // When using ZDR, the Responses API may send previous_response_id
            // back, but trying to use it results in a 400.
            None
        };
        (prev_id, store)
    };

    let extra_tools = sess.mcp_connection_manager.list_all_tools();
    let prompt = Prompt {
        input,
        prev_id,
        user_instructions: sess.instructions.clone(),
        store,
        extra_tools,
    };

    let mut retries = 0;
    loop {
        match try_run_turn(sess, &sub_id, &prompt).await {
            Ok(output) => return Ok(output),
            Err(CodexErr::Interrupted) => return Err(CodexErr::Interrupted),
            Err(CodexErr::EnvVar(var)) => return Err(CodexErr::EnvVar(var)),
            Err(e) => {
                if retries < *OPENAI_STREAM_MAX_RETRIES {
                    retries += 1;
                    let delay = backoff(retries);
                    warn!(
                        "stream disconnected - retrying turn ({retries}/{} in {delay:?})...",
                        *OPENAI_STREAM_MAX_RETRIES
                    );

                    // Surface retry information to any UI/front‑end so the
                    // user understands what is happening instead of staring
                    // at a seemingly frozen screen.
                    sess.notify_background_event(
                        &sub_id,
                        format!(
                            "stream error: {e}; retrying {retries}/{} in {:?}…",
                            *OPENAI_STREAM_MAX_RETRIES, delay
                        ),
                    )
                    .await;

                    tokio::time::sleep(delay).await;
                } else {
                    return Err(e);
                }
            }
        }
    }
}

/// When the model is prompted, it returns a stream of events. Some of these
/// events map to a `ResponseItem`. A `ResponseItem` may need to be
/// "handled" such that it produces a `ResponseInputItem` that needs to be
/// sent back to the model on the next turn.
#[derive(Debug)]
struct ProcessedResponseItem {
    item: ResponseItem,
    response: Option<ResponseInputItem>,
}

async fn try_run_turn(
    sess: &Session,
    sub_id: &str,
    prompt: &Prompt,
) -> CodexResult<Vec<ProcessedResponseItem>> {
    // call_ids that are part of this response.
    let completed_call_ids = prompt
        .input
        .iter()
        .filter_map(|ri| match ri {
            ResponseItem::FunctionCallOutput { call_id, .. } => Some(call_id),
            ResponseItem::LocalShellCall {
                call_id: Some(call_id),
                ..
            } => Some(call_id),
            _ => None,
        })
        .collect::<Vec<_>>();

    // call_ids that were pending but are not part of this response.
    // This usually happens because the user interrupted the model before we responded to one of its tool calls
    // and then the user sent a follow-up message.
    let missing_calls = {
        sess.state
            .lock()
            .unwrap()
            .pending_call_ids
            .iter()
            .filter_map(|call_id| {
                if completed_call_ids.contains(&call_id) {
                    None
                } else {
                    Some(call_id.clone())
                }
            })
            .map(|call_id| ResponseItem::FunctionCallOutput {
                call_id: call_id.clone(),
                output: FunctionCallOutputPayload {
                    content: "aborted".to_string(),
                    success: Some(false),
                },
            })
            .collect::<Vec<_>>()
    };
    let prompt: Cow<Prompt> = if missing_calls.is_empty() {
        Cow::Borrowed(prompt)
    } else {
        // Add the synthetic aborted missing calls to the beginning of the input to ensure all call ids have responses.
        let input = [missing_calls, prompt.input.clone()].concat();
        Cow::Owned(Prompt {
            input,
            ..prompt.clone()
        })
    };

    let llm_span = conversation_tracing::create_llm_request_span(
        sess.client.model(),
        &sess.client.provider().name,
    );

<<<<<<< HEAD
    let mut output = Vec::new();
    while let Some(Ok(event)) = stream.next().await {
        match event {
            ResponseEvent::Created => {
                let mut state = sess.state.lock().unwrap();
                // We successfully created a new response and ensured that all pending calls were included so we can clear the pending call ids.
                state.pending_call_ids.clear();
            }
            ResponseEvent::OutputItemDone(item) => {
                let call_id = match &item {
                    ResponseItem::LocalShellCall {
                        call_id: Some(call_id),
                        ..
                    } => Some(call_id),
                    ResponseItem::FunctionCall { call_id, .. } => Some(call_id),
                    _ => None,
                };
                if let Some(call_id) = call_id {
                    // We just got a new call id so we need to make sure to respond to it in the next turn.
=======
    // Execute the entire LLM request handling within the LLM span
    async move {
        let mut stream = sess.client.clone().stream(&prompt).await?;

        // Buffer all the incoming messages from the stream first, then execute them.
        // If we execute a function call in the middle of handling the stream, it can time out.
        let mut input = Vec::new();
        while let Some(event) = stream.next().await {
            input.push(event?);
        }

        let mut output = Vec::new();
        for event in input {
            match event {
                ResponseEvent::Created => {
>>>>>>> 8f139c37
                    let mut state = sess.state.lock().unwrap();
                    // We successfully created a new response and ensured that all pending calls were included so we can clear the pending call ids.
                    state.pending_call_ids.clear();
                }
                ResponseEvent::OutputItemDone(item) => {
                    let call_id = match &item {
                        ResponseItem::LocalShellCall {
                            call_id: Some(call_id),
                            ..
                        } => Some(call_id),
                        ResponseItem::FunctionCall { call_id, .. } => Some(call_id),
                        _ => None,
                    };
                    if let Some(call_id) = call_id {
                        // We just got a new call id so we need to make sure to respond to it in the next turn.
                        let mut state = sess.state.lock().unwrap();
                        state.pending_call_ids.insert(call_id.clone());
                    }
                    let response = handle_response_item(sess, sub_id, item.clone()).await?;

                    output.push(ProcessedResponseItem { item, response });
                }
                ResponseEvent::Completed {
                    response_id,
                    token_usage,
                } => {
                    if let Some(token_usage) = token_usage {
                        #[cfg(feature = "otel")]
                        conversation_tracing::record_token_usage(
                            token_usage.input_tokens,
                            token_usage.output_tokens,
                            token_usage.total_tokens,
                            token_usage.cached_input_tokens,
                            token_usage.reasoning_output_tokens,
                        );
                        sess.tx_event
                            .send(Event {
                                id: sub_id.to_string(),
                                msg: EventMsg::TokenCount(token_usage),
                            })
                            .await
                            .ok();
                    }

                    let mut state = sess.state.lock().unwrap();
                    state.previous_response_id = Some(response_id);
                    break;
                }
            }
            ResponseEvent::OutputTextDelta(delta) => {
                let event = Event {
                    id: sub_id.to_string(),
                    msg: EventMsg::AgentMessageDelta(AgentMessageDeltaEvent { delta }),
                };
                sess.tx_event.send(event).await.ok();
            }
            ResponseEvent::ReasoningSummaryDelta(delta) => {
                let event = Event {
                    id: sub_id.to_string(),
                    msg: EventMsg::AgentReasoningDelta(AgentReasoningDeltaEvent { delta }),
                };
                sess.tx_event.send(event).await.ok();
            }
        }
        Ok(output)
    }
    .instrument(llm_span)
    .await
}

async fn handle_response_item(
    sess: &Session,
    sub_id: &str,
    item: ResponseItem,
) -> CodexResult<Option<ResponseInputItem>> {
    debug!(?item, "Output item");
    let output = match item {
        ResponseItem::Message { content, .. } => {
            for item in content {
                if let ContentItem::OutputText { text } = item {
                    let assistant_span = conversation_tracing::create_assistant_message_span();
                    assistant_span.record("content", truncate_content(&text).as_str());

                    async {
                        let event = Event {
                            id: sub_id.to_string(),
                            msg: EventMsg::AgentMessage(AgentMessageEvent { message: text }),
                        };
                        sess.tx_event.send(event).await.ok();
                    }
                    .instrument(assistant_span)
                    .await;
                }
            }
            None
        }
        ResponseItem::Reasoning { id: _, summary } => {
            for item in summary {
                let text = match item {
                    ReasoningItemReasoningSummary::SummaryText { text } => text,
                };
                let event = Event {
                    id: sub_id.to_string(),
                    msg: EventMsg::AgentReasoning(AgentReasoningEvent { text }),
                };
                sess.tx_event.send(event).await.ok();
            }
            None
        }
        ResponseItem::FunctionCall {
            name,
            arguments,
            call_id,
        } => {
            let tool_span = conversation_tracing::create_tool_call_span(&name, &arguments);
            Some(
                handle_function_call(sess, sub_id.to_string(), name, arguments, call_id)
                    .instrument(tool_span)
                    .await,
            )
        }
        ResponseItem::LocalShellCall {
            id,
            call_id,
            status: _,
            action,
        } => {
            let LocalShellAction::Exec(action) = action;
            let cmd_str = action.command.join(" ");
            let tool_span = conversation_tracing::create_tool_call_span("shell", &cmd_str);

            let params = ShellToolCallParams {
                command: action.command,
                workdir: action.working_directory,
                timeout_ms: action.timeout_ms,
            };
            let effective_call_id = match (call_id, id) {
                (Some(call_id), _) => call_id,
                (None, Some(id)) => id,
                (None, None) => {
                    error!("LocalShellCall without call_id or id");
                    return Ok(Some(ResponseInputItem::FunctionCallOutput {
                        call_id: "".to_string(),
                        output: FunctionCallOutputPayload {
                            content: "LocalShellCall without call_id or id".to_string(),
                            success: None,
                        },
                    }));
                }
            };

            let exec_params = to_exec_params(params, sess);
            Some(
                handle_container_exec_with_params(
                    exec_params,
                    sess,
                    sub_id.to_string(),
                    effective_call_id,
                )
                .instrument(tool_span)
                .await,
            )
        }
        ResponseItem::FunctionCallOutput { call_id, output } => {
            // Add tracing for function call outputs to match rollout
            #[cfg(feature = "otel")]
            {
                let output_span = conversation_tracing::create_function_call_output_span(&call_id);
                output_span.record("success", output.success.unwrap_or(false));
                output_span.record("content_size", output.content.len());
                output_span.record("content", truncate_content(&output.content).as_str());

                async {
                    debug!("unexpected FunctionCallOutput from stream");
                }
                .instrument(output_span)
                .await;
            }
            #[cfg(not(feature = "otel"))]
            {
                debug!("unexpected FunctionCallOutput from stream");
            }
            None
        }
        ResponseItem::UserFeedback { .. } => {
            debug!("unexpected UserFeedback from stream");
            None
        }
        ResponseItem::Other => None,
    };
    Ok(output)
}

async fn handle_function_call(
    sess: &Session,
    sub_id: String,
    name: String,
    arguments: String,
    call_id: String,
) -> ResponseInputItem {
    match name.as_str() {
        "container.exec" | "shell" => {
            let params = match parse_container_exec_arguments(arguments, sess, &call_id) {
                Ok(params) => params,
                Err(output) => {
                    return output;
                }
            };
            handle_container_exec_with_params(params, sess, sub_id, call_id).await
        }
        _ => {
            match try_parse_fully_qualified_tool_name(&name) {
                Some((server, tool_name)) => {
                    // TODO(mbolin): Determine appropriate timeout for tool call.
                    let timeout = None;
                    handle_mcp_tool_call(
                        sess, &sub_id, call_id, server, tool_name, arguments, timeout,
                    )
                    .await
                }
                None => {
                    // Unknown function: reply with structured failure so the model can adapt.
                    ResponseInputItem::FunctionCallOutput {
                        call_id,
                        output: FunctionCallOutputPayload {
                            content: format!("unsupported call: {name}"),
                            success: None,
                        },
                    }
                }
            }
        }
    }
}

fn to_exec_params(params: ShellToolCallParams, sess: &Session) -> ExecParams {
    ExecParams {
        command: params.command,
        cwd: sess.resolve_path(params.workdir.clone()),
        timeout_ms: params.timeout_ms,
        env: create_env(&sess.shell_environment_policy),
    }
}

fn parse_container_exec_arguments(
    arguments: String,
    sess: &Session,
    call_id: &str,
) -> Result<ExecParams, ResponseInputItem> {
    // parse command
    match serde_json::from_str::<ShellToolCallParams>(&arguments) {
        Ok(shell_tool_call_params) => Ok(to_exec_params(shell_tool_call_params, sess)),
        Err(e) => {
            // allow model to re-sample
            let output = ResponseInputItem::FunctionCallOutput {
                call_id: call_id.to_string(),
                output: FunctionCallOutputPayload {
                    content: format!("failed to parse function arguments: {e}"),
                    success: None,
                },
            };
            Err(output)
        }
    }
}

async fn handle_container_exec_with_params(
    params: ExecParams,
    sess: &Session,
    sub_id: String,
    call_id: String,
) -> ResponseInputItem {
    // check if this was a patch, and apply it if so
    match maybe_parse_apply_patch_verified(&params.command, &params.cwd) {
        MaybeApplyPatchVerified::Body(changes) => {
            return apply_patch(sess, sub_id, call_id, changes).await;
        }
        MaybeApplyPatchVerified::CorrectnessError(parse_error) => {
            // It looks like an invocation of `apply_patch`, but we
            // could not resolve it into a patch that would apply
            // cleanly. Return to model for resample.
            return ResponseInputItem::FunctionCallOutput {
                call_id,
                output: FunctionCallOutputPayload {
                    content: format!("error: {parse_error:#}"),
                    success: None,
                },
            };
        }
        MaybeApplyPatchVerified::ShellParseError(error) => {
            trace!("Failed to parse shell command, {error:?}");
        }
        MaybeApplyPatchVerified::NotApplyPatch => (),
    }

    // safety checks
    let safety = {
        let state = sess.state.lock().unwrap();
        assess_command_safety(
            &params.command,
            sess.approval_policy,
            &sess.sandbox_policy,
            &state.approved_commands,
        )
    };
    let sandbox_type = match safety {
        SafetyCheck::AutoApprove { sandbox_type } => sandbox_type,
        SafetyCheck::AskUser => {
            let rx_approve = sess
                .request_command_approval(
                    sub_id.clone(),
                    params.command.clone(),
                    params.cwd.clone(),
                    None,
                )
                .await;
            let Approval { decision, feedback } = rx_approve.await.unwrap_or_default();
            match decision {
                ReviewDecision::Approved => (),
                ReviewDecision::ApprovedForSession => {
                    sess.add_approved_command(params.command.clone());
                }
                ReviewDecision::Denied | ReviewDecision::Abort => {
                    return ResponseInputItem::UserFeedback {
                        call_id: call_id.clone(),
                        feedback: feedback
                            .map(|f| format!("exec command rejected by user with feedback: `{f}`"))
                            .unwrap_or_else(|| "exec command rejected by user".to_string()),
                    };
                }
            }
            // No sandboxing is applied because the user has given
            // explicit approval. Often, we end up in this case because
            // the command cannot be run in a sandbox, such as
            // installing a new dependency that requires network access.
            SandboxType::None
        }
        SafetyCheck::Reject { reason } => {
            return ResponseInputItem::FunctionCallOutput {
                call_id,
                output: FunctionCallOutputPayload {
                    content: format!("exec command rejected: {reason}"),
                    success: None,
                },
            };
        }
    };

    sess.notify_exec_command_begin(&sub_id, &call_id, &params)
        .await;

    let span = conversation_tracing::create_exec_cmd_span(&params.command.join(" "));

    // Record working directory info
    span.record("working_directory", params.cwd.to_string_lossy().as_ref());

    // Instrument the exec command processing
    async move {
        let output_result = process_exec_tool_call(
            params.clone(),
            sandbox_type,
            sess.ctrl_c.clone(),
            &sess.sandbox_policy,
            &sess.codex_linux_sandbox_exe,
        )
        .await;

        match output_result {
            Ok(output) => {
                let ExecToolCallOutput {
                    exit_code,
                    stdout,
                    stderr,
                    duration,
                } = output;

                tracing::Span::current().record("exit_code", exit_code);
                tracing::Span::current().record("duration_ms", duration.as_millis() as u64);
                tracing::Span::current().record("stdout_size", stdout.len());
                tracing::Span::current().record("stderr_size", stderr.len());
                tracing::Span::current().record(
                    "status",
                    if exit_code == 0 {
                        "completed"
                    } else {
                        "failed"
                    },
                );

                sess.notify_exec_command_end(&sub_id, &call_id, &stdout, &stderr, exit_code)
                    .await;

                let is_success = exit_code == 0;
                let content = format_exec_output(
                    if is_success { &stdout } else { &stderr },
                    exit_code,
                    duration,
                );

                ResponseInputItem::FunctionCallOutput {
                    call_id,
                    output: FunctionCallOutputPayload {
                        content,
                        success: Some(is_success),
                    },
                }
            }
            Err(CodexErr::Sandbox(error)) => {
                handle_sandbox_error(error, sandbox_type, params, sess, sub_id, call_id).await
            }
            Err(e) => {
                // Handle non-sandbox errors
                ResponseInputItem::FunctionCallOutput {
                    call_id,
                    output: FunctionCallOutputPayload {
                        content: format!("execution error: {e}"),
                        success: None,
                    },
                }
            }
        }
    }
    .instrument(span)
    .await
}

async fn handle_sandbox_error(
    error: SandboxErr,
    sandbox_type: SandboxType,
    params: ExecParams,
    sess: &Session,
    sub_id: String,
    call_id: String,
) -> ResponseInputItem {
    // Early out if the user never wants to be asked for approval; just return to the model immediately
    if sess.approval_policy == AskForApproval::Never {
        return ResponseInputItem::FunctionCallOutput {
            call_id,
            output: FunctionCallOutputPayload {
                content: format!(
                    "failed in sandbox {sandbox_type:?} with execution error: {error}"
                ),
                success: Some(false),
            },
        };
    }

    // Note that when `error` is `SandboxErr::Denied`, it could be a false
    // positive. That is, it may have exited with a non-zero exit code, not
    // because the sandbox denied it, but because that is its expected behavior,
    // i.e., a grep command that did not match anything. Ideally we would
    // include additional metadata on the command to indicate whether non-zero
    // exit codes merit a retry.

    // For now, we categorically ask the user to retry without sandbox.
    sess.notify_background_event(&sub_id, format!("Execution failed: {error}"))
        .await;

    let rx_approve = sess
        .request_command_approval(
            sub_id.clone(),
            params.command.clone(),
            params.cwd.clone(),
            Some("command failed; retry without sandbox?".to_string()),
        )
        .await;

    let Approval { decision, feedback } = rx_approve.await.unwrap_or_default();
    match decision {
        ReviewDecision::Approved | ReviewDecision::ApprovedForSession => {
            // Persist this command as pre‑approved for the
            // remainder of the session so future
            // executions skip the sandbox directly.
            // TODO(ragona): Isn't this a bug? It always saves the command in an | fork?
            sess.add_approved_command(params.command.clone());
            // Inform UI we are retrying without sandbox.
            sess.notify_background_event(&sub_id, "retrying command without sandbox")
                .await;

            // Emit a fresh Begin event so progress bars reset.
            let retry_call_id = format!("{call_id}-retry");
            sess.notify_exec_command_begin(&sub_id, &retry_call_id, &params)
                .await;

            // This is an escalated retry; the policy will not be
            // examined and the sandbox has been set to `None`.
            let retry_output_result = process_exec_tool_call(
                params,
                SandboxType::None,
                sess.ctrl_c.clone(),
                &sess.sandbox_policy,
                &sess.codex_linux_sandbox_exe,
            )
            .await;

            match retry_output_result {
                Ok(retry_output) => {
                    let ExecToolCallOutput {
                        exit_code,
                        stdout,
                        stderr,
                        duration,
                    } = retry_output;

                    sess.notify_exec_command_end(
                        &sub_id,
                        &retry_call_id,
                        &stdout,
                        &stderr,
                        exit_code,
                    )
                    .await;

                    let is_success = exit_code == 0;
                    let content = format_exec_output(
                        if is_success { &stdout } else { &stderr },
                        exit_code,
                        duration,
                    );

                    ResponseInputItem::FunctionCallOutput {
                        call_id,
                        output: FunctionCallOutputPayload {
                            content,
                            success: Some(is_success),
                        },
                    }
                }
                Err(e) => {
                    // Handle retry failure
                    ResponseInputItem::FunctionCallOutput {
                        call_id,
                        output: FunctionCallOutputPayload {
                            content: format!("retry failed: {e}"),
                            success: None,
                        },
                    }
                }
            }
        }
        ReviewDecision::Denied | ReviewDecision::Abort => {
            // Fall through to original failure handling.
            ResponseInputItem::UserFeedback {
                call_id: call_id.clone(),
                feedback: feedback
                    .map(|f| format!("exec command rejected by user with feedback: `{f}`"))
                    .unwrap_or_else(|| "exec command rejected by user".to_string()),
            }
        }
    }
}

async fn apply_patch(
    sess: &Session,
    sub_id: String,
    call_id: String,
    action: ApplyPatchAction,
) -> ResponseInputItem {
    let writable_roots_snapshot = {
        let guard = sess.writable_roots.lock().unwrap();
        guard.clone()
    };

    let auto_approved = match assess_patch_safety(
        &action,
        sess.approval_policy,
        &writable_roots_snapshot,
        &sess.cwd,
    ) {
        SafetyCheck::AutoApprove { .. } => true,
        SafetyCheck::AskUser => {
            // Compute a readable summary of path changes to include in the
            // approval request so the user can make an informed decision.
            let rx_approve = sess
                .request_patch_approval(sub_id.clone(), &action, None, None)
                .await;
            let Approval { decision, feedback } = rx_approve.await.unwrap_or_default();
            match decision {
                ReviewDecision::Approved | ReviewDecision::ApprovedForSession => false,
                ReviewDecision::Denied | ReviewDecision::Abort => {
                    return ResponseInputItem::UserFeedback {
                        call_id,
                        feedback: feedback
                            .map(|f| format!("patch rejected by user with feedback: `{f}`"))
                            .unwrap_or_else(|| "patch rejected by user".to_string()),
                    };
                }
            }
        }
        SafetyCheck::Reject { reason } => {
            return ResponseInputItem::FunctionCallOutput {
                call_id,
                output: FunctionCallOutputPayload {
                    content: format!("patch rejected: {reason}"),
                    success: Some(false),
                },
            };
        }
    };

    // Verify write permissions before touching the filesystem.
    let writable_snapshot = { sess.writable_roots.lock().unwrap().clone() };

    if let Some(offending) = first_offending_path(&action, &writable_snapshot, &sess.cwd) {
        let root = offending.parent().unwrap_or(&offending).to_path_buf();

        let reason = Some(format!(
            "grant write access to {} for this session",
            root.display()
        ));

        let rx = sess
            .request_patch_approval(sub_id.clone(), &action, reason.clone(), Some(root.clone()))
            .await;
        let Approval { decision, feedback } = rx.await.unwrap_or_default();
        if !matches!(
            decision,
            ReviewDecision::Approved | ReviewDecision::ApprovedForSession
        ) {
            return ResponseInputItem::UserFeedback {
                call_id,
                feedback: feedback
                    .map(|f| format!("patch rejected by user with feedback: `{f}`"))
                    .unwrap_or_else(|| "patch rejected by user".to_string()),
            };
        }

        // user approved, extend writable roots for this session
        sess.writable_roots.lock().unwrap().push(root);
    }

    let _ = sess
        .tx_event
        .send(Event {
            id: sub_id.clone(),
            msg: EventMsg::PatchApplyBegin(PatchApplyBeginEvent {
                call_id: call_id.clone(),
                auto_approved,
                changes: convert_apply_patch_to_protocol(&action),
            }),
        })
        .await;

    let mut stdout = Vec::new();
    let mut stderr = Vec::new();
    // Enforce writable roots. If a write is blocked, collect offending root
    // and prompt the user to extend permissions.
    let mut result = apply_changes_from_apply_patch_and_report(&action, &mut stdout, &mut stderr);

    if let Err(err) = &result {
        if err.kind() == std::io::ErrorKind::PermissionDenied {
            // Determine first offending path.
            let offending_opt = action
                .changes()
                .iter()
                .flat_map(|(path, change)| match change {
                    ApplyPatchFileChange::Add { .. } => vec![path.as_ref()],
                    ApplyPatchFileChange::Delete => vec![path.as_ref()],
                    ApplyPatchFileChange::Update {
                        move_path: Some(move_path),
                        ..
                    } => {
                        vec![path.as_ref(), move_path.as_ref()]
                    }
                    ApplyPatchFileChange::Update {
                        move_path: None, ..
                    } => vec![path.as_ref()],
                })
                .find_map(|path: &Path| {
                    // ApplyPatchAction promises to guarantee absolute paths.
                    if !path.is_absolute() {
                        panic!("apply_patch invariant failed: path is not absolute: {path:?}");
                    }

                    let writable = {
                        let roots = sess.writable_roots.lock().unwrap();
                        roots.iter().any(|root| path.starts_with(root))
                    };
                    if writable {
                        None
                    } else {
                        Some(path.to_path_buf())
                    }
                });

            if let Some(offending) = offending_opt {
                let root = offending.parent().unwrap_or(&offending).to_path_buf();

                let reason = Some(format!(
                    "grant write access to {} for this session",
                    root.display()
                ));
                let rx = sess
                    .request_patch_approval(
                        sub_id.clone(),
                        &action,
                        reason.clone(),
                        Some(root.clone()),
                    )
                    .await;
                let Approval {
                    decision,
                    feedback: _,
                } = rx.await.unwrap_or_default();
                if matches!(
                    decision,
                    ReviewDecision::Approved | ReviewDecision::ApprovedForSession
                ) {
                    // Extend writable roots.
                    sess.writable_roots.lock().unwrap().push(root);
                    stdout.clear();
                    stderr.clear();
                    result = apply_changes_from_apply_patch_and_report(
                        &action,
                        &mut stdout,
                        &mut stderr,
                    );
                }
            }
        }
    }

    // Emit PatchApplyEnd event.
    let success_flag = result.is_ok();
    let _ = sess
        .tx_event
        .send(Event {
            id: sub_id.clone(),
            msg: EventMsg::PatchApplyEnd(PatchApplyEndEvent {
                call_id: call_id.clone(),
                stdout: String::from_utf8_lossy(&stdout).to_string(),
                stderr: String::from_utf8_lossy(&stderr).to_string(),
                success: success_flag,
            }),
        })
        .await;

    match result {
        Ok(_) => ResponseInputItem::FunctionCallOutput {
            call_id,
            output: FunctionCallOutputPayload {
                content: String::from_utf8_lossy(&stdout).to_string(),
                success: None,
            },
        },
        Err(e) => ResponseInputItem::FunctionCallOutput {
            call_id,
            output: FunctionCallOutputPayload {
                content: format!("error: {e:#}, stderr: {}", String::from_utf8_lossy(&stderr)),
                success: Some(false),
            },
        },
    }
}

/// Return the first path in `hunks` that is NOT under any of the
/// `writable_roots` (after normalising). If all paths are acceptable,
/// returns None.
fn first_offending_path(
    action: &ApplyPatchAction,
    writable_roots: &[PathBuf],
    cwd: &Path,
) -> Option<PathBuf> {
    let changes = action.changes();
    for (path, change) in changes {
        let candidate = match change {
            ApplyPatchFileChange::Add { .. } => path,
            ApplyPatchFileChange::Delete => path,
            ApplyPatchFileChange::Update { move_path, .. } => move_path.as_ref().unwrap_or(path),
        };

        let abs = if candidate.is_absolute() {
            candidate.clone()
        } else {
            cwd.join(candidate)
        };

        let mut allowed = false;
        for root in writable_roots {
            let root_abs = if root.is_absolute() {
                root.clone()
            } else {
                cwd.join(root)
            };
            if abs.starts_with(&root_abs) {
                allowed = true;
                break;
            }
        }

        if !allowed {
            return Some(candidate.clone());
        }
    }
    None
}

fn convert_apply_patch_to_protocol(action: &ApplyPatchAction) -> HashMap<PathBuf, FileChange> {
    let changes = action.changes();
    let mut result = HashMap::with_capacity(changes.len());
    for (path, change) in changes {
        let protocol_change = match change {
            ApplyPatchFileChange::Add { content } => FileChange::Add {
                content: content.clone(),
            },
            ApplyPatchFileChange::Delete => FileChange::Delete,
            ApplyPatchFileChange::Update {
                unified_diff,
                move_path,
                new_content: _new_content,
            } => FileChange::Update {
                unified_diff: unified_diff.clone(),
                move_path: move_path.clone(),
            },
        };
        result.insert(path.clone(), protocol_change);
    }
    result
}

fn apply_changes_from_apply_patch_and_report(
    action: &ApplyPatchAction,
    stdout: &mut impl std::io::Write,
    stderr: &mut impl std::io::Write,
) -> std::io::Result<()> {
    match apply_changes_from_apply_patch(action) {
        Ok(affected_paths) => {
            print_summary(&affected_paths, stdout)?;
        }
        Err(err) => {
            writeln!(stderr, "{err:?}")?;
        }
    }

    Ok(())
}

fn apply_changes_from_apply_patch(action: &ApplyPatchAction) -> anyhow::Result<AffectedPaths> {
    let mut added: Vec<PathBuf> = Vec::new();
    let mut modified: Vec<PathBuf> = Vec::new();
    let mut deleted: Vec<PathBuf> = Vec::new();

    let changes = action.changes();
    for (path, change) in changes {
        match change {
            ApplyPatchFileChange::Add { content } => {
                if let Some(parent) = path.parent() {
                    if !parent.as_os_str().is_empty() {
                        std::fs::create_dir_all(parent).with_context(|| {
                            format!("Failed to create parent directories for {}", path.display())
                        })?;
                    }
                }
                std::fs::write(path, content)
                    .with_context(|| format!("Failed to write file {}", path.display()))?;
                added.push(path.clone());
            }
            ApplyPatchFileChange::Delete => {
                std::fs::remove_file(path)
                    .with_context(|| format!("Failed to delete file {}", path.display()))?;
                deleted.push(path.clone());
            }
            ApplyPatchFileChange::Update {
                unified_diff: _unified_diff,
                move_path,
                new_content,
            } => {
                if let Some(move_path) = move_path {
                    if let Some(parent) = move_path.parent() {
                        if !parent.as_os_str().is_empty() {
                            std::fs::create_dir_all(parent).with_context(|| {
                                format!(
                                    "Failed to create parent directories for {}",
                                    move_path.display()
                                )
                            })?;
                        }
                    }

                    std::fs::rename(path, move_path)
                        .with_context(|| format!("Failed to rename file {}", path.display()))?;
                    std::fs::write(move_path, new_content)?;
                    modified.push(move_path.clone());
                    deleted.push(path.clone());
                } else {
                    std::fs::write(path, new_content)?;
                    modified.push(path.clone());
                }
            }
        }
    }

    Ok(AffectedPaths {
        added,
        modified,
        deleted,
    })
}

fn get_writable_roots(cwd: &Path) -> Vec<PathBuf> {
    let mut writable_roots = Vec::new();
    if cfg!(target_os = "macos") {
        // On macOS, $TMPDIR is private to the user.
        writable_roots.push(std::env::temp_dir());

        // Allow pyenv to update its shims directory. Without this, any tool
        // that happens to be managed by `pyenv` will fail with an error like:
        //
        //   pyenv: cannot rehash: $HOME/.pyenv/shims isn't writable
        //
        // which is emitted every time `pyenv` tries to run `rehash` (for
        // example, after installing a new Python package that drops an entry
        // point). Although the sandbox is intentionally read‑only by default,
        // writing to the user's local `pyenv` directory is safe because it
        // is already user‑writable and scoped to the current user account.
        if let Ok(home_dir) = std::env::var("HOME") {
            let pyenv_dir = PathBuf::from(home_dir).join(".pyenv");
            writable_roots.push(pyenv_dir);
        }
    }

    writable_roots.push(cwd.to_path_buf());

    writable_roots
}

/// Exec output is a pre-serialized JSON payload
fn format_exec_output(output: &str, exit_code: i32, duration: Duration) -> String {
    #[derive(Serialize)]
    struct ExecMetadata {
        exit_code: i32,
        duration_seconds: f32,
    }

    #[derive(Serialize)]
    struct ExecOutput<'a> {
        output: &'a str,
        metadata: ExecMetadata,
    }

    // round to 1 decimal place
    let duration_seconds = ((duration.as_secs_f32()) * 10.0).round() / 10.0;

    let payload = ExecOutput {
        output,
        metadata: ExecMetadata {
            exit_code,
            duration_seconds,
        },
    };

    #[expect(clippy::expect_used)]
    serde_json::to_string(&payload).expect("serialize ExecOutput")
}

fn get_last_assistant_message_from_turn(responses: &[ResponseItem]) -> Option<String> {
    responses.iter().rev().find_map(|item| {
        if let ResponseItem::Message { role, content } = item {
            if role == "assistant" {
                content.iter().rev().find_map(|ci| {
                    if let ContentItem::OutputText { text } = ci {
                        Some(text.clone())
                    } else {
                        None
                    }
                })
            } else {
                None
            }
        } else {
            None
        }
    })
}

/// See [`ConversationHistory`] for details.
fn record_conversation_history(disable_response_storage: bool, wire_api: WireApi) -> bool {
    if disable_response_storage {
        return true;
    }

    match wire_api {
        WireApi::Responses => false,
        WireApi::Chat => true,
    }
}<|MERGE_RESOLUTION|>--- conflicted
+++ resolved
@@ -700,13 +700,7 @@
                 // from above.
                 let trace_id = std::env::var("CODEX_TRACE_ID").ok();
                 let rollout_recorder =
-<<<<<<< HEAD
-                    match RolloutRecorder::new(&config, session_id, instructions.clone(), &cwd)
-                        .await
-                    {
-                        Ok(r) => Some(r),
-=======
-                    match RolloutRecorder::new(&config, session_id, instructions.clone(), trace_id)
+                    match RolloutRecorder::new(&config, session_id, instructions.clone(), &cwd, trace_id)
                         .await
                     {
                         Ok(r) => {
@@ -729,7 +723,6 @@
                             }
                             Some(r)
                         }
->>>>>>> 8f139c37
                         Err(e) => {
                             warn!("failed to initialise rollout recorder: {e}");
                             None
@@ -776,7 +769,7 @@
             }
             Op::UserInput {
                 items,
-                span_context: raw_span_context,
+                span_context: _raw_span_context,
             } => {
                 let sess = match sess.as_ref() {
                     Some(sess) => sess,
@@ -1288,27 +1281,6 @@
         &sess.client.provider().name,
     );
 
-<<<<<<< HEAD
-    let mut output = Vec::new();
-    while let Some(Ok(event)) = stream.next().await {
-        match event {
-            ResponseEvent::Created => {
-                let mut state = sess.state.lock().unwrap();
-                // We successfully created a new response and ensured that all pending calls were included so we can clear the pending call ids.
-                state.pending_call_ids.clear();
-            }
-            ResponseEvent::OutputItemDone(item) => {
-                let call_id = match &item {
-                    ResponseItem::LocalShellCall {
-                        call_id: Some(call_id),
-                        ..
-                    } => Some(call_id),
-                    ResponseItem::FunctionCall { call_id, .. } => Some(call_id),
-                    _ => None,
-                };
-                if let Some(call_id) = call_id {
-                    // We just got a new call id so we need to make sure to respond to it in the next turn.
-=======
     // Execute the entire LLM request handling within the LLM span
     async move {
         let mut stream = sess.client.clone().stream(&prompt).await?;
@@ -1324,7 +1296,6 @@
         for event in input {
             match event {
                 ResponseEvent::Created => {
->>>>>>> 8f139c37
                     let mut state = sess.state.lock().unwrap();
                     // We successfully created a new response and ensured that all pending calls were included so we can clear the pending call ids.
                     state.pending_call_ids.clear();
@@ -1373,20 +1344,20 @@
                     state.previous_response_id = Some(response_id);
                     break;
                 }
-            }
-            ResponseEvent::OutputTextDelta(delta) => {
-                let event = Event {
-                    id: sub_id.to_string(),
-                    msg: EventMsg::AgentMessageDelta(AgentMessageDeltaEvent { delta }),
-                };
-                sess.tx_event.send(event).await.ok();
-            }
-            ResponseEvent::ReasoningSummaryDelta(delta) => {
-                let event = Event {
-                    id: sub_id.to_string(),
-                    msg: EventMsg::AgentReasoningDelta(AgentReasoningDeltaEvent { delta }),
-                };
-                sess.tx_event.send(event).await.ok();
+                ResponseEvent::OutputTextDelta(delta) => {
+                    let event = Event {
+                        id: sub_id.to_string(),
+                        msg: EventMsg::AgentMessageDelta(AgentMessageDeltaEvent { delta }),
+                    };
+                    sess.tx_event.send(event).await.ok();
+                }
+                ResponseEvent::ReasoningSummaryDelta(delta) => {
+                    let event = Event {
+                        id: sub_id.to_string(),
+                        msg: EventMsg::AgentReasoningDelta(AgentReasoningDeltaEvent { delta }),
+                    };
+                    sess.tx_event.send(event).await.ok();
+                }
             }
         }
         Ok(output)
@@ -1488,7 +1459,7 @@
                 .await,
             )
         }
-        ResponseItem::FunctionCallOutput { call_id, output } => {
+        ResponseItem::FunctionCallOutput { call_id: _, output: _ } => {
             // Add tracing for function call outputs to match rollout
             #[cfg(feature = "otel")]
             {

use std::io::BufRead;
use std::path::Path;
use std::time::Duration;

use bytes::Bytes;
use eventsource_stream::Eventsource;
use futures::prelude::*;
use reqwest::StatusCode;
use serde::Deserialize;
use serde::Serialize;
use serde_json::Value;
use tokio::sync::mpsc;
use tokio::time::timeout;
use tokio_util::io::ReaderStream;
use tracing::debug;
use tracing::trace;
use tracing::warn;

use crate::chat_completions::AggregateStreamExt;
use crate::chat_completions::stream_chat_completions;
use crate::client_common::Prompt;
use crate::client_common::ResponseEvent;
use crate::client_common::ResponseStream;
use crate::client_common::ResponsesApiRequest;
use crate::client_common::create_reasoning_param_for_request;
use crate::config::Config;
use crate::config_types::ReasoningEffort as ReasoningEffortConfig;
use crate::config_types::ReasoningSummary as ReasoningSummaryConfig;
use crate::error::CodexErr;
use crate::error::Result;
use crate::flags::CODEX_RS_SSE_FIXTURE;
use crate::flags::OPENAI_REQUEST_MAX_RETRIES;
use crate::flags::OPENAI_STREAM_IDLE_TIMEOUT_MS;
use crate::model_provider_info::ModelProviderInfo;
use crate::model_provider_info::WireApi;
use crate::models::ResponseItem;
use crate::openai_tools::create_tools_json_for_responses_api;
use crate::protocol::TokenUsage;
use crate::util::backoff;
use std::sync::Arc;

#[derive(Clone)]
pub struct ModelClient {
    config: Arc<Config>,
    client: reqwest::Client,
    provider: ModelProviderInfo,
    effort: ReasoningEffortConfig,
    summary: ReasoningSummaryConfig,
}

impl ModelClient {
    pub fn new(
        config: Arc<Config>,
        provider: ModelProviderInfo,
        effort: ReasoningEffortConfig,
        summary: ReasoningSummaryConfig,
    ) -> Self {
        Self {
            config,
            client: reqwest::Client::new(),
            provider,
            effort,
            summary,
        }
    }

    /// Dispatches to either the Responses or Chat implementation depending on
    /// the provider config.  Public callers always invoke `stream()` – the
    /// specialised helpers are private to avoid accidental misuse.
    pub async fn stream(&self, prompt: &Prompt) -> Result<ResponseStream> {
        match self.provider.wire_api {
            WireApi::Responses => self.stream_responses(prompt).await,
            WireApi::Chat => {
                // Create the raw streaming connection first.
                let response_stream = stream_chat_completions(
                    prompt,
                    &self.config.model,
                    &self.client,
                    &self.provider,
                )
                .await?;

                // Wrap it with the aggregation adapter so callers see *only*
                // the final assistant message per turn (matching the
                // behaviour of the Responses API).
                let mut aggregated = response_stream.aggregate();

                // Bridge the aggregated stream back into a standard
                // `ResponseStream` by forwarding events through a channel.
                let (tx, rx) = mpsc::channel::<Result<ResponseEvent>>(16);

                tokio::spawn(async move {
                    use futures::StreamExt;
                    while let Some(ev) = aggregated.next().await {
                        // Exit early if receiver hung up.
                        if tx.send(ev).await.is_err() {
                            break;
                        }
                    }
                });

                Ok(ResponseStream { rx_event: rx })
            }
        }
    }

    /// Implementation for the OpenAI *Responses* experimental API.
    async fn stream_responses(&self, prompt: &Prompt) -> Result<ResponseStream> {
        if let Some(path) = &*CODEX_RS_SSE_FIXTURE {
            // short circuit for tests
            warn!(path, "Streaming from fixture");
            return stream_from_fixture(path).await;
        }

<<<<<<< HEAD
        let full_instructions = prompt.get_full_instructions(&self.model);
        let tools_json = create_tools_json_for_responses_api(prompt, &self.model)?;
        let reasoning = create_reasoning_param_for_request(&self.model, self.effort, self.summary);
        // Convert UserFeedback items to FunctionCallOutput for LLM compatibility
        let llm_compatible_input: Vec<_> = prompt
            .input
            .iter()
            .map(|item| item.to_llm_compatible())
            .collect();

=======
        let full_instructions = prompt.get_full_instructions(&self.config.model);
        let tools_json = create_tools_json_for_responses_api(prompt, &self.config.model)?;
        let reasoning = create_reasoning_param_for_request(&self.config, self.effort, self.summary);
>>>>>>> 3777e182
        let payload = ResponsesApiRequest {
            model: &self.config.model,
            instructions: &full_instructions,
            input: &llm_compatible_input,
            tools: &tools_json,
            tool_choice: "auto",
            parallel_tool_calls: false,
            reasoning,
            previous_response_id: prompt.prev_id.clone(),
            store: prompt.store,
            stream: true,
        };

        trace!(
            "POST to {}: {}",
            self.provider.get_full_url(),
            serde_json::to_string(&payload)?
        );

        let mut attempt = 0;
        loop {
            attempt += 1;

            let req_builder = self
                .provider
                .create_request_builder(&self.client)?
                .header("OpenAI-Beta", "responses=experimental")
                .header(reqwest::header::ACCEPT, "text/event-stream")
                .json(&payload);

            let res = req_builder.send().await;
            match res {
                Ok(resp) if resp.status().is_success() => {
                    let (tx_event, rx_event) = mpsc::channel::<Result<ResponseEvent>>(16);

                    // spawn task to process SSE
                    let stream = resp.bytes_stream().map_err(CodexErr::Reqwest);
                    tokio::spawn(process_sse(stream, tx_event));

                    return Ok(ResponseStream { rx_event });
                }
                Ok(res) => {
                    let status = res.status();
                    // The OpenAI Responses endpoint returns structured JSON bodies even for 4xx/5xx
                    // errors. When we bubble early with only the HTTP status the caller sees an opaque
                    // "unexpected status 400 Bad Request" which makes debugging nearly impossible.
                    // Instead, read (and include) the response text so higher layers and users see the
                    // exact error message (e.g. "Unknown parameter: 'input[0].metadata'"). The body is
                    // small and this branch only runs on error paths so the extra allocation is
                    // negligible.
                    if !(status == StatusCode::TOO_MANY_REQUESTS || status.is_server_error()) {
                        // Surface the error body to callers. Use `unwrap_or_default` per Clippy.
                        let body = res.text().await.unwrap_or_default();
                        return Err(CodexErr::UnexpectedStatus(status, body));
                    }

                    if attempt > *OPENAI_REQUEST_MAX_RETRIES {
                        return Err(CodexErr::RetryLimit(status));
                    }

                    // Pull out Retry‑After header if present.
                    let retry_after_secs = res
                        .headers()
                        .get(reqwest::header::RETRY_AFTER)
                        .and_then(|v| v.to_str().ok())
                        .and_then(|s| s.parse::<u64>().ok());

                    let delay = retry_after_secs
                        .map(|s| Duration::from_millis(s * 1_000))
                        .unwrap_or_else(|| backoff(attempt));
                    tokio::time::sleep(delay).await;
                }
                Err(e) => {
                    if attempt > *OPENAI_REQUEST_MAX_RETRIES {
                        return Err(e.into());
                    }
                    let delay = backoff(attempt);
                    tokio::time::sleep(delay).await;
                }
            }
        }
    }
}

#[derive(Debug, Deserialize, Serialize)]
struct SseEvent {
    #[serde(rename = "type")]
    kind: String,
    response: Option<Value>,
    item: Option<Value>,
}

#[derive(Debug, Deserialize)]
struct ResponseCreated {}

#[derive(Debug, Deserialize)]
struct ResponseCompleted {
    id: String,
    usage: Option<ResponseCompletedUsage>,
}

#[derive(Debug, Deserialize)]
struct ResponseCompletedUsage {
    input_tokens: u64,
    input_tokens_details: Option<ResponseCompletedInputTokensDetails>,
    output_tokens: u64,
    output_tokens_details: Option<ResponseCompletedOutputTokensDetails>,
    total_tokens: u64,
}

impl From<ResponseCompletedUsage> for TokenUsage {
    fn from(val: ResponseCompletedUsage) -> Self {
        TokenUsage {
            input_tokens: val.input_tokens,
            cached_input_tokens: val.input_tokens_details.map(|d| d.cached_tokens),
            output_tokens: val.output_tokens,
            reasoning_output_tokens: val.output_tokens_details.map(|d| d.reasoning_tokens),
            total_tokens: val.total_tokens,
        }
    }
}

#[derive(Debug, Deserialize)]
struct ResponseCompletedInputTokensDetails {
    cached_tokens: u64,
}

#[derive(Debug, Deserialize)]
struct ResponseCompletedOutputTokensDetails {
    reasoning_tokens: u64,
}

async fn process_sse<S>(stream: S, tx_event: mpsc::Sender<Result<ResponseEvent>>)
where
    S: Stream<Item = Result<Bytes>> + Unpin,
{
    let mut stream = stream.eventsource();

    // If the stream stays completely silent for an extended period treat it as disconnected.
    let idle_timeout = *OPENAI_STREAM_IDLE_TIMEOUT_MS;
    // The response id returned from the "complete" message.
    let mut response_completed: Option<ResponseCompleted> = None;

    loop {
        let sse = match timeout(idle_timeout, stream.next()).await {
            Ok(Some(Ok(sse))) => sse,
            Ok(Some(Err(e))) => {
                debug!("SSE Error: {e:#}");
                let event = CodexErr::Stream(e.to_string());
                let _ = tx_event.send(Err(event)).await;
                return;
            }
            Ok(None) => {
                match response_completed {
                    Some(ResponseCompleted {
                        id: response_id,
                        usage,
                    }) => {
                        let event = ResponseEvent::Completed {
                            response_id,
                            token_usage: usage.map(Into::into),
                        };
                        let _ = tx_event.send(Ok(event)).await;
                    }
                    None => {
                        let _ = tx_event
                            .send(Err(CodexErr::Stream(
                                "stream closed before response.completed".into(),
                            )))
                            .await;
                    }
                }
                return;
            }
            Err(_) => {
                let _ = tx_event
                    .send(Err(CodexErr::Stream("idle timeout waiting for SSE".into())))
                    .await;
                return;
            }
        };

        let event: SseEvent = match serde_json::from_str(&sse.data) {
            Ok(event) => event,
            Err(e) => {
                debug!("Failed to parse SSE event: {e}, data: {}", &sse.data);
                continue;
            }
        };

        trace!(?event, "SSE event");
        match event.kind.as_str() {
            // Individual output item finalised. Forward immediately so the
            // rest of the agent can stream assistant text/functions *live*
            // instead of waiting for the final `response.completed` envelope.
            //
            // IMPORTANT: We used to ignore these events and forward the
            // duplicated `output` array embedded in the `response.completed`
            // payload.  That produced two concrete issues:
            //   1. No real‑time streaming – the user only saw output after the
            //      entire turn had finished, which broke the “typing” UX and
            //      made long‑running turns look stalled.
            //   2. Duplicate `function_call_output` items – both the
            //      individual *and* the completed array were forwarded, which
            //      confused the backend and triggered 400
            //      "previous_response_not_found" errors because the duplicated
            //      IDs did not match the incremental turn chain.
            //
            // The fix is to forward the incremental events *as they come* and
            // drop the duplicated list inside `response.completed`.
            "response.output_item.done" => {
                let Some(item_val) = event.item else { continue };
                let Ok(item) = serde_json::from_value::<ResponseItem>(item_val) else {
                    debug!("failed to parse ResponseItem from output_item.done");
                    continue;
                };

                let event = ResponseEvent::OutputItemDone(item);
                if tx_event.send(Ok(event)).await.is_err() {
                    return;
                }
            }
            "response.created" => {
                if event.response.is_some() {
                    let _ = tx_event.send(Ok(ResponseEvent::Created {})).await;
                }
            }
            // Final response completed – includes array of output items & id
            "response.completed" => {
                if let Some(resp_val) = event.response {
                    match serde_json::from_value::<ResponseCompleted>(resp_val) {
                        Ok(r) => {
                            response_completed = Some(r);
                        }
                        Err(e) => {
                            debug!("failed to parse ResponseCompleted: {e}");
                            continue;
                        }
                    };
                };
            }
            "response.content_part.done"
            | "response.function_call_arguments.delta"
            | "response.in_progress"
            | "response.output_item.added"
            | "response.output_text.delta"
            | "response.output_text.done"
            | "response.reasoning_summary_part.added"
            | "response.reasoning_summary_text.delta"
            | "response.reasoning_summary_text.done" => {
                // Currently, we ignore these events, but we handle them
                // separately to skip the logging message in the `other` case.
            }
            other => debug!(other, "sse event"),
        }
    }
}

/// used in tests to stream from a text SSE file
async fn stream_from_fixture(path: impl AsRef<Path>) -> Result<ResponseStream> {
    let (tx_event, rx_event) = mpsc::channel::<Result<ResponseEvent>>(16);
    let f = std::fs::File::open(path.as_ref())?;
    let lines = std::io::BufReader::new(f).lines();

    // insert \n\n after each line for proper SSE parsing
    let mut content = String::new();
    for line in lines {
        content.push_str(&line?);
        content.push_str("\n\n");
    }

    let rdr = std::io::Cursor::new(content);
    let stream = ReaderStream::new(rdr).map_err(CodexErr::Io);
    tokio::spawn(process_sse(stream, tx_event));
    Ok(ResponseStream { rx_event })
}

#[cfg(test)]
mod tests {
    #![allow(clippy::expect_used, clippy::unwrap_used)]
    use super::*;
    use serde_json::json;

    async fn run_sse(events: Vec<serde_json::Value>) -> Vec<ResponseEvent> {
        let mut body = String::new();
        for e in events {
            let kind = e
                .get("type")
                .and_then(|v| v.as_str())
                .expect("fixture event missing type");
            if e.as_object().map(|o| o.len() == 1).unwrap_or(false) {
                body.push_str(&format!("event: {kind}\n\n"));
            } else {
                body.push_str(&format!("event: {kind}\ndata: {e}\n\n"));
            }
        }
        let (tx, mut rx) = mpsc::channel::<Result<ResponseEvent>>(8);
        let stream = ReaderStream::new(std::io::Cursor::new(body)).map_err(CodexErr::Io);
        tokio::spawn(process_sse(stream, tx));
        let mut out = Vec::new();
        while let Some(ev) = rx.recv().await {
            out.push(ev.expect("channel closed"));
        }
        out
    }

    /// Verifies that the SSE adapter emits the expected [`ResponseEvent`] for
    /// a variety of `type` values from the Responses API. The test is written
    /// table-driven style to keep additions for new event kinds trivial.
    ///
    /// Each `Case` supplies an input event, a predicate that must match the
    /// *first* `ResponseEvent` produced by the adapter, and the total number
    /// of events expected after appending a synthetic `response.completed`
    /// marker that terminates the stream.
    #[tokio::test]
    async fn table_driven_event_kinds() {
        struct TestCase {
            name: &'static str,
            event: serde_json::Value,
            expect_first: fn(&ResponseEvent) -> bool,
            expected_len: usize,
        }

        fn is_created(ev: &ResponseEvent) -> bool {
            matches!(ev, ResponseEvent::Created)
        }

        fn is_output(ev: &ResponseEvent) -> bool {
            matches!(ev, ResponseEvent::OutputItemDone(_))
        }

        fn is_completed(ev: &ResponseEvent) -> bool {
            matches!(ev, ResponseEvent::Completed { .. })
        }

        let completed = json!({
            "type": "response.completed",
            "response": {
                "id": "c",
                "usage": {
                    "input_tokens": 0,
                    "input_tokens_details": null,
                    "output_tokens": 0,
                    "output_tokens_details": null,
                    "total_tokens": 0
                },
                "output": []
            }
        });

        let cases = vec![
            TestCase {
                name: "created",
                event: json!({"type": "response.created", "response": {}}),
                expect_first: is_created,
                expected_len: 2,
            },
            TestCase {
                name: "output_item.done",
                event: json!({
                    "type": "response.output_item.done",
                    "item": {
                        "type": "message",
                        "role": "assistant",
                        "content": [
                            {"type": "output_text", "text": "hi"}
                        ]
                    }
                }),
                expect_first: is_output,
                expected_len: 2,
            },
            TestCase {
                name: "unknown",
                event: json!({"type": "response.new_tool_event"}),
                expect_first: is_completed,
                expected_len: 1,
            },
        ];

        for case in cases {
            let mut evs = vec![case.event];
            evs.push(completed.clone());
            let out = run_sse(evs).await;
            assert_eq!(out.len(), case.expected_len, "case {}", case.name);
            assert!((case.expect_first)(&out[0]), "case {}", case.name);
        }
    }
}<|MERGE_RESOLUTION|>--- conflicted
+++ resolved
@@ -112,10 +112,9 @@
             return stream_from_fixture(path).await;
         }
 
-<<<<<<< HEAD
-        let full_instructions = prompt.get_full_instructions(&self.model);
-        let tools_json = create_tools_json_for_responses_api(prompt, &self.model)?;
-        let reasoning = create_reasoning_param_for_request(&self.model, self.effort, self.summary);
+        let full_instructions = prompt.get_full_instructions(&self.config.model);
+        let tools_json = create_tools_json_for_responses_api(prompt, &self.config.model)?;
+        let reasoning = create_reasoning_param_for_request(&self.config, self.effort, self.summary);
         // Convert UserFeedback items to FunctionCallOutput for LLM compatibility
         let llm_compatible_input: Vec<_> = prompt
             .input
@@ -123,11 +122,6 @@
             .map(|item| item.to_llm_compatible())
             .collect();
 
-=======
-        let full_instructions = prompt.get_full_instructions(&self.config.model);
-        let tools_json = create_tools_json_for_responses_api(prompt, &self.config.model)?;
-        let reasoning = create_reasoning_param_for_request(&self.config, self.effort, self.summary);
->>>>>>> 3777e182
         let payload = ResponsesApiRequest {
             model: &self.config.model,
             instructions: &full_instructions,

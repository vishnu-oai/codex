--- conflicted
+++ resolved
@@ -47,8 +47,9 @@
     #[serde(skip_serializing_if = "Option::is_none")]
     instructions: Option<String>,
     #[serde(skip_serializing_if = "Option::is_none")]
-<<<<<<< HEAD
     git: Option<GitInfo>,
+    #[serde(skip_serializing_if = "Option::is_none")]
+    trace_id: Option<String>,
 }
 
 /// Timeout for git commands to prevent freezing on large repositories
@@ -127,9 +128,6 @@
     }
 
     Some(git_info)
-=======
-    trace_id: Option<String>,
->>>>>>> 8f139c37
 }
 
 /// Records all [`ResponseItem`]s for a session and flushes them to disk after
@@ -154,11 +152,8 @@
         config: &Config,
         uuid: Uuid,
         instructions: Option<String>,
-<<<<<<< HEAD
         cwd: &Path,
-=======
         trace_id: Option<String>,
->>>>>>> 8f139c37
     ) -> std::io::Result<Self> {
         let LogFileInfo {
             file,
@@ -181,11 +176,8 @@
             timestamp,
             id: session_id.to_string(),
             instructions,
-<<<<<<< HEAD
             git: git_info,
-=======
             trace_id,
->>>>>>> 8f139c37
         };
 
         // A reasonably-sized bounded channel. If the buffer fills up the send
